use super::Builder;
use crate::builder_spirv::{BuilderCursor, SpirvValue, SpirvValueExt};
use crate::spirv_type::SpirvType;
use rspirv::dr::{InsertPoint, Instruction, Operand};
use rspirv::spirv::{AddressingModel, Capability, MemorySemantics, Op, Scope, StorageClass, Word};
use rustc_codegen_ssa::common::{
    AtomicOrdering, AtomicRmwBinOp, IntPredicate, RealPredicate, SynchronizationScope,
};
use rustc_codegen_ssa::mir::operand::{OperandRef, OperandValue};
use rustc_codegen_ssa::mir::place::PlaceRef;
use rustc_codegen_ssa::traits::{BuilderMethods, ConstMethods, LayoutTypeMethods, OverflowOp};
use rustc_codegen_ssa::MemFlags;
use rustc_middle::ty::Ty;
use rustc_span::Span;
use rustc_target::abi::{Abi, Align, Scalar, Size};
use std::iter::empty;
use std::ops::Range;

macro_rules! simple_op {
    ($func_name:ident, $inst_name:ident) => {
        fn $func_name(&mut self, lhs: Self::Value, rhs: Self::Value) -> Self::Value {
            assert_ty_eq!(self, lhs.ty, rhs.ty);
            let result_type = lhs.ty;
            self.emit()
                .$inst_name(result_type, None, lhs.def, rhs.def)
                .unwrap()
                .with_type(result_type)
        }
    };
}

// shl and shr allow different types as their operands
macro_rules! simple_op_unchecked_type {
    ($func_name:ident, $inst_name:ident) => {
        fn $func_name(&mut self, lhs: Self::Value, rhs: Self::Value) -> Self::Value {
            self.emit()
                .$inst_name(lhs.ty, None, lhs.def, rhs.def)
                .unwrap()
                .with_type(lhs.ty)
        }
    };
}

macro_rules! simple_uni_op {
    ($func_name:ident, $inst_name:ident) => {
        fn $func_name(&mut self, val: Self::Value) -> Self::Value {
            self.emit()
                .$inst_name(val.ty, None, val.def)
                .unwrap()
                .with_type(val.ty)
        }
    };
}

fn ordering_to_semantics(ordering: AtomicOrdering) -> MemorySemantics {
    use AtomicOrdering::*;
    // TODO: Someone verify/fix this, I don't know atomics well
    match ordering {
        NotAtomic => MemorySemantics::NONE,
        Unordered => MemorySemantics::NONE,
        Monotonic => MemorySemantics::NONE,
        Acquire => MemorySemantics::ACQUIRE,
        Release => MemorySemantics::RELEASE,
        AcquireRelease => MemorySemantics::ACQUIRE_RELEASE,
        SequentiallyConsistent => MemorySemantics::SEQUENTIALLY_CONSISTENT,
    }
}

fn memset_fill_u16(b: u8) -> u16 {
    b as u16 | ((b as u16) << 8)
}

fn memset_fill_u32(b: u8) -> u32 {
    b as u32 | ((b as u32) << 8) | ((b as u32) << 16) | ((b as u32) << 24)
}

fn memset_fill_u64(b: u8) -> u64 {
    b as u64
        | ((b as u64) << 8)
        | ((b as u64) << 16)
        | ((b as u64) << 24)
        | ((b as u64) << 32)
        | ((b as u64) << 40)
        | ((b as u64) << 48)
        | ((b as u64) << 56)
}

fn memset_dynamic_scalar(
    builder: &Builder<'_, '_>,
    fill_var: Word,
    byte_width: usize,
    is_float: bool,
) -> Word {
    let composite_type = SpirvType::Vector {
        element: SpirvType::Integer(8, false).def(builder),
        count: byte_width as u32,
    }
    .def(builder);
    let composite = builder
        .emit()
        .composite_construct(
            composite_type,
            None,
            std::iter::repeat(fill_var).take(byte_width),
        )
        .unwrap();
    let result_type = if is_float {
        SpirvType::Float(byte_width as u32 * 8)
    } else {
        SpirvType::Integer(byte_width as u32 * 8, false)
    };
    builder
        .emit()
        .bitcast(result_type.def(builder), None, composite)
        .unwrap()
}

impl<'a, 'tcx> Builder<'a, 'tcx> {
    fn memset_const_pattern(&self, ty: &SpirvType, fill_byte: u8) -> Word {
        match *ty {
            SpirvType::Void => self.fatal("memset invalid on void pattern"),
            SpirvType::Bool => self.fatal("memset invalid on bool pattern"),
            SpirvType::Integer(width, _signedness) => match width {
                8 => self.constant_u8(fill_byte).def,
                16 => self.constant_u16(memset_fill_u16(fill_byte)).def,
                32 => self.constant_u32(memset_fill_u32(fill_byte)).def,
                64 => self.constant_u64(memset_fill_u64(fill_byte)).def,
                _ => self.fatal(&format!(
                    "memset on integer width {} not implemented yet",
                    width
                )),
            },
            SpirvType::Float(width) => match width {
                32 => {
                    self.constant_f32(f32::from_bits(memset_fill_u32(fill_byte)))
                        .def
                }
                64 => {
                    self.constant_f64(f64::from_bits(memset_fill_u64(fill_byte)))
                        .def
                }
                _ => self.fatal(&format!(
                    "memset on float width {} not implemented yet",
                    width
                )),
            },
            SpirvType::Adt { .. } => self.fatal("memset on structs not implemented yet"),
            SpirvType::Opaque { .. } => self.fatal("memset on opaque type is invalid"),
            SpirvType::Vector { element, count } => {
                let elem_pat = self.memset_const_pattern(&self.lookup_type(element), fill_byte);
                self.constant_composite(ty.clone().def(self), vec![elem_pat; count as usize])
                    .def
            }
            SpirvType::Array { element, count } => {
                let elem_pat = self.memset_const_pattern(&self.lookup_type(element), fill_byte);
                let count = self.builder.lookup_const_u64(count).unwrap() as usize;
                self.constant_composite(ty.clone().def(self), vec![elem_pat; count])
                    .def
            }
            SpirvType::RuntimeArray { .. } => {
                self.fatal("memset on runtime arrays not implemented yet")
            }
            SpirvType::Pointer { .. } => self.fatal("memset on pointers not implemented yet"),
            SpirvType::Function { .. } => self.fatal("memset on functions not implemented yet"),
        }
    }

    fn memset_dynamic_pattern(&self, ty: &SpirvType, fill_var: Word) -> Word {
        match *ty {
            SpirvType::Void => self.fatal("memset invalid on void pattern"),
            SpirvType::Bool => self.fatal("memset invalid on bool pattern"),
            SpirvType::Integer(width, _signedness) => match width {
                8 => fill_var,
                16 => memset_dynamic_scalar(self, fill_var, 2, false),
                32 => memset_dynamic_scalar(self, fill_var, 4, false),
                64 => memset_dynamic_scalar(self, fill_var, 8, false),
                _ => self.fatal(&format!(
                    "memset on integer width {} not implemented yet",
                    width
                )),
            },
            SpirvType::Float(width) => match width {
                32 => memset_dynamic_scalar(self, fill_var, 4, true),
                64 => memset_dynamic_scalar(self, fill_var, 8, true),
                _ => self.fatal(&format!(
                    "memset on float width {} not implemented yet",
                    width
                )),
            },
            SpirvType::Adt { .. } => self.fatal("memset on structs not implemented yet"),
            SpirvType::Opaque { .. } => self.fatal("memset on opaque type is invalid"),
            SpirvType::Array { element, count } => {
                let elem_pat = self.memset_dynamic_pattern(&self.lookup_type(element), fill_var);
                let count = self.builder.lookup_const_u64(count).unwrap() as usize;
                self.emit()
                    .composite_construct(
                        ty.clone().def(self),
                        None,
                        std::iter::repeat(elem_pat).take(count),
                    )
                    .unwrap()
            }
            SpirvType::Vector { element, count } => {
                let elem_pat = self.memset_dynamic_pattern(&self.lookup_type(element), fill_var);
                self.emit()
                    .composite_construct(
                        ty.clone().def(self),
                        None,
                        std::iter::repeat(elem_pat).take(count as usize),
                    )
                    .unwrap()
            }
            SpirvType::RuntimeArray { .. } => {
                self.fatal("memset on runtime arrays not implemented yet")
            }
            SpirvType::Pointer { .. } => self.fatal("memset on pointers not implemented yet"),
            SpirvType::Function { .. } => self.fatal("memset on functions not implemented yet"),
        }
    }

    fn memset_constant_size(&mut self, ptr: SpirvValue, pat: SpirvValue, size_bytes: u64) {
        let size_elem = self
            .lookup_type(pat.ty)
            .sizeof(self)
            .expect("Memset on unsized values not supported");
        let count = size_bytes / size_elem.bytes();
        if count == 1 {
            self.store(pat, ptr, Align::from_bytes(0).unwrap());
        } else {
            for index in 0..count {
                let const_index = self.constant_u32(index as u32);
                let gep_ptr = self.gep(ptr, &[const_index]);
                self.store(pat, gep_ptr, Align::from_bytes(0).unwrap());
            }
        }
    }

    // TODO: Test this is correct
    fn memset_dynamic_size(&mut self, ptr: SpirvValue, pat: SpirvValue, size_bytes: SpirvValue) {
        let size_elem = self
            .lookup_type(pat.ty)
            .sizeof(self)
            .expect("Unable to memset a dynamic sized object");
        let size_elem_const = self.constant_int(size_bytes.ty, size_elem.bytes());
        let zero = self.constant_int(size_bytes.ty, 0);
        let one = self.constant_int(size_bytes.ty, 1);
        let zero_align = Align::from_bytes(0).unwrap();

        let mut header = self.build_sibling_block("memset_header");
        let mut body = self.build_sibling_block("memset_body");
        let exit = self.build_sibling_block("memset_exit");

        let count = self.udiv(size_bytes, size_elem_const);
        let index = self.alloca(count.ty, zero_align);
        self.store(zero, index, zero_align);
        self.br(header.llbb());

        let current_index = header.load(index, zero_align);
        let cond = header.icmp(IntPredicate::IntULT, current_index, count);
        header.cond_br(cond, body.llbb(), exit.llbb());

        let gep_ptr = body.gep(ptr, &[current_index]);
        body.store(pat, gep_ptr, zero_align);
        let current_index_plus_1 = body.add(current_index, one);
        body.store(current_index_plus_1, index, zero_align);
        body.br(header.llbb());

        *self = exit;
    }

    fn zombie_convert_ptr_to_u(&self, def: Word) {
        if !self.builder.has_capability(Capability::Addresses)
            && !self
                .builder
                .has_capability(Capability::PhysicalStorageBufferAddresses)
        {
            self.zombie(
                def,
                "OpConvertPtrToU without OpCapability Addresses or PhysicalStorageBufferAddresses",
            );
        }
    }

    fn zombie_convert_u_to_ptr(&self, def: Word) {
        if !self.builder.has_capability(Capability::Addresses)
            && !self
                .builder
                .has_capability(Capability::PhysicalStorageBufferAddresses)
        {
            self.zombie(
                def,
                "OpConvertUToPtr OpCapability Addresses or PhysicalStorageBufferAddresses",
            );
        }
    }

    fn zombie_bitcast_ptr(&self, def: Word) {
        let is_logical = self
            .emit()
            .module_ref()
            .memory_model
            .as_ref()
            .map_or(false, |inst| {
                inst.operands[0].unwrap_addressing_model() == AddressingModel::Logical
            });
        if is_logical {
            self.zombie(def, "OpBitcast on ptr without AddressingModel != Logical")
        }
    }

    // Sometimes, when accessing the first field of a struct, vector, etc., instead of calling
    // struct_gep, codegen_ssa will call pointercast. This will then try to catch those cases and
    // translate them back to a struct_gep, instead of failing to compile the OpBitcast (which is
    // unsupported on shader target)
    fn try_pointercast_via_gep(&self, mut val: Word, field: Word) -> Option<Vec<u32>> {
        let mut indices = Vec::new();
        while val != field {
            match self.lookup_type(val) {
                SpirvType::Adt {
                    field_types,
                    field_offsets,
                    ..
                } => {
                    let index = field_offsets.iter().position(|&off| off == Size::ZERO)?;
                    indices.push(index as u32);
                    val = field_types[index];
                }
                SpirvType::Vector { element, .. }
                | SpirvType::Array { element, .. }
                | SpirvType::RuntimeArray { element } => {
                    indices.push(0);
                    val = element;
                }
                _ => return None,
            }
        }
        Some(indices)
    }
}

impl<'a, 'tcx> BuilderMethods<'a, 'tcx> for Builder<'a, 'tcx> {
    fn new_block<'b>(cx: &'a Self::CodegenCx, llfn: Self::Function, _name: &'b str) -> Self {
        let cursor_fn = cx.builder.select_function_by_id(llfn.def);
        let label = cx.emit_with_cursor(cursor_fn).begin_block(None).unwrap();
        let cursor = cx.builder.select_block_by_id(label);
        Self {
            cx,
            cursor,
            current_fn: llfn,
            basic_block: label,
            current_span: Default::default(),
        }
    }

    fn with_cx(cx: &'a Self::CodegenCx) -> Self {
        // Note: all defaults here *must* be filled out by position_at_end
        Self {
            cx,
            cursor: Default::default(),
            current_fn: Default::default(),
            basic_block: Default::default(),
            current_span: Default::default(),
        }
    }

    fn build_sibling_block(&self, _name: &str) -> Self {
        let mut builder = self.emit_with_cursor(BuilderCursor {
            function: self.cursor.function,
            block: None,
        });
        let new_bb = builder.begin_block(None).unwrap();
        let new_cursor = BuilderCursor {
            function: self.cursor.function,
            block: builder.selected_block(),
        };
        Self {
            cx: self.cx,
            cursor: new_cursor,
            current_fn: self.current_fn,
            basic_block: new_bb,
            current_span: Default::default(),
        }
    }

    fn cx(&self) -> &Self::CodegenCx {
        self.cx
    }

    fn llbb(&self) -> Self::BasicBlock {
        self.basic_block
    }

    fn set_span(&mut self, span: Span) {
        self.current_span = Some(span);
    }

    fn position_at_end(&mut self, llbb: Self::BasicBlock) {
        let cursor = self.cx.builder.select_block_by_id(llbb);
        let current_fn = {
            let emit = self.emit_with_cursor(cursor);
            let selected_function = emit.selected_function().unwrap();
            let selected_function = &emit.module_ref().functions[selected_function];
            let def_inst = selected_function.def.as_ref().unwrap();
            let def = def_inst.result_id.unwrap();
            let ty = def_inst.operands[1].unwrap_id_ref();
            def.with_type(ty)
        };
        self.cursor = cursor;
        self.current_fn = current_fn;
        self.basic_block = llbb;
    }

    fn ret_void(&mut self) {
        self.emit().ret().unwrap();
    }

    fn ret(&mut self, value: Self::Value) {
        self.emit().ret_value(value.def).unwrap();
    }

    fn br(&mut self, dest: Self::BasicBlock) {
        if !self.kernel_mode && self.basic_block == dest {
            // TODO: Remove once structurizer is done.
            self.zombie_even_in_user_code(dest, "Infinite loop before structurizer is done");
        }
        self.emit().branch(dest).unwrap()
    }

    fn cond_br(
        &mut self,
        cond: Self::Value,
        then_llbb: Self::BasicBlock,
        else_llbb: Self::BasicBlock,
    ) {
        self.emit()
            .branch_conditional(cond.def, then_llbb, else_llbb, empty())
            .unwrap()
    }

    fn switch(
        &mut self,
        v: Self::Value,
        else_llbb: Self::BasicBlock,
        cases: impl ExactSizeIterator<Item = (u128, Self::BasicBlock)>,
    ) {
        if !self.kernel_mode {
            // TODO: Remove once structurizer is done.
            self.zombie(else_llbb, "OpSwitch before structurizer is done");
        }

        fn construct_8(self_: &Builder<'_, '_>, signed: bool, v: u128) -> Operand {
            if v > u8::MAX as u128 {
                self_.fatal(&format!(
                    "Switches to values above u8::MAX not supported: {:?}",
                    v
                ))
            } else if signed {
                // this cast chain can probably be collapsed, but, whatever, be safe
                Operand::LiteralInt32(v as u8 as i8 as i32 as u32)
            } else {
                Operand::LiteralInt32(v as u8 as u32)
            }
        }
        fn construct_16(self_: &Builder<'_, '_>, signed: bool, v: u128) -> Operand {
            if v > u16::MAX as u128 {
                self_.fatal(&format!(
                    "Switches to values above u16::MAX not supported: {:?}",
                    v
                ))
            } else if signed {
                Operand::LiteralInt32(v as u16 as i16 as i32 as u32)
            } else {
                Operand::LiteralInt32(v as u16 as u32)
            }
        }
        fn construct_32(self_: &Builder<'_, '_>, _signed: bool, v: u128) -> Operand {
            if v > u32::MAX as u128 {
                self_.fatal(&format!(
                    "Switches to values above u32::MAX not supported: {:?}",
                    v
                ))
            } else {
                Operand::LiteralInt32(v as u32)
            }
        }
        fn construct_64(self_: &Builder<'_, '_>, _signed: bool, v: u128) -> Operand {
            if v > u64::MAX as u128 {
                self_.fatal(&format!(
                    "Switches to values above u64::MAX not supported: {:?}",
                    v
                ))
            } else {
                Operand::LiteralInt64(v as u64)
            }
        }
        // pass in signed into the closure to be able to unify closure types
        let (signed, construct_case) = match self.lookup_type(v.ty) {
            SpirvType::Integer(width, signed) => {
                let construct_case = match width {
                    8 => construct_8,
                    16 => construct_16,
                    32 => construct_32,
                    64 => construct_64,
                    other => self.fatal(&format!(
                        "switch selector cannot have width {} (only 8, 16, 32, and 64 bits allowed)",
                        other
                    )),
                };
                (signed, construct_case)
            }
            other => self.fatal(&format!(
                "switch selector cannot have non-integer type {}",
                other.debug(v.ty, self)
            )),
        };
        let cases = cases
            .map(|(i, b)| (construct_case(self, signed, i), b))
            .collect::<Vec<_>>();
        self.emit().switch(v.def, else_llbb, cases).unwrap()
    }

    fn invoke(
        &mut self,
        llfn: Self::Value,
        args: &[Self::Value],
        then: Self::BasicBlock,
        _catch: Self::BasicBlock,
        funclet: Option<&Self::Funclet>,
    ) -> Self::Value {
        // Exceptions don't exist, jump directly to then block
        let result = self.call(llfn, args, funclet);
        self.emit().branch(then).unwrap();
        result
    }

    fn unreachable(&mut self) {
        self.emit().unreachable().unwrap()
    }

    simple_op! {add, i_add}
    simple_op! {fadd, f_add}
    simple_op! {fadd_fast, f_add} // fast=normal
    simple_op! {sub, i_sub}
    simple_op! {fsub, f_sub}
    simple_op! {fsub_fast, f_sub} // fast=normal
    simple_op! {mul, i_mul}
    simple_op! {fmul, f_mul}
    simple_op! {fmul_fast, f_mul} // fast=normal
    simple_op! {udiv, u_div}
    simple_op! {exactudiv, u_div} // ignore
    simple_op! {sdiv, s_div}
    simple_op! {exactsdiv, s_div} // ignore
    simple_op! {fdiv, f_div}
    simple_op! {fdiv_fast, f_div} // fast=normal
    simple_op! {urem, u_mod}
    simple_op! {srem, s_rem}
    simple_op! {frem, f_rem}
    simple_op! {frem_fast, f_rem} // fast=normal
    simple_op_unchecked_type! {shl, shift_left_logical}
    simple_op_unchecked_type! {lshr, shift_right_logical}
    simple_op_unchecked_type! {ashr, shift_right_arithmetic}
    simple_op! {unchecked_sadd, i_add} // already unchecked by default
    simple_op! {unchecked_uadd, i_add} // already unchecked by default
    simple_op! {unchecked_ssub, i_sub} // already unchecked by default
    simple_op! {unchecked_usub, i_sub} // already unchecked by default
    simple_op! {unchecked_smul, i_mul} // already unchecked by default
    simple_op! {unchecked_umul, i_mul} // already unchecked by default
    simple_uni_op! {neg, s_negate}
    simple_uni_op! {fneg, f_negate}

    fn and(&mut self, lhs: Self::Value, rhs: Self::Value) -> Self::Value {
        assert_ty_eq!(self, lhs.ty, rhs.ty);
        let ty = lhs.ty;
        match self.lookup_type(ty) {
            SpirvType::Integer(_, _) => self.emit().bitwise_and(ty, None, lhs.def, rhs.def),
            SpirvType::Bool => self.emit().logical_and(ty, None, lhs.def, rhs.def),
            o => self.fatal(&format!(
                "and() not implemented for type {}",
                o.debug(ty, self)
            )),
        }
        .unwrap()
        .with_type(ty)
    }
    fn or(&mut self, lhs: Self::Value, rhs: Self::Value) -> Self::Value {
        assert_ty_eq!(self, lhs.ty, rhs.ty);
        let ty = lhs.ty;
        match self.lookup_type(ty) {
            SpirvType::Integer(_, _) => self.emit().bitwise_or(ty, None, lhs.def, rhs.def),
            SpirvType::Bool => self.emit().logical_or(ty, None, lhs.def, rhs.def),
            o => self.fatal(&format!(
                "or() not implemented for type {}",
                o.debug(ty, self)
            )),
        }
        .unwrap()
        .with_type(ty)
    }
    fn xor(&mut self, lhs: Self::Value, rhs: Self::Value) -> Self::Value {
        assert_ty_eq!(self, lhs.ty, rhs.ty);
        let ty = lhs.ty;
        match self.lookup_type(ty) {
            SpirvType::Integer(_, _) => self.emit().bitwise_xor(ty, None, lhs.def, rhs.def),
            SpirvType::Bool => self.emit().logical_not_equal(ty, None, lhs.def, rhs.def),
            o => self.fatal(&format!(
                "xor() not implemented for type {}",
                o.debug(ty, self)
            )),
        }
        .unwrap()
        .with_type(ty)
    }
    fn not(&mut self, val: Self::Value) -> Self::Value {
        match self.lookup_type(val.ty) {
            SpirvType::Integer(_, _) => self.emit().not(val.ty, None, val.def),
            SpirvType::Bool => {
                let true_ = self.constant_bool(true);
                // intel-compute-runtime doesn't like OpLogicalNot
                self.emit()
                    .logical_not_equal(val.ty, None, val.def, true_.def)
            }
            o => self.fatal(&format!(
                "not() not implemented for type {}",
                o.debug(val.ty, self)
            )),
        }
        .unwrap()
        .with_type(val.ty)
    }

    fn checked_binop(
        &mut self,
        oop: OverflowOp,
        _ty: Ty<'_>,
        lhs: Self::Value,
        rhs: Self::Value,
    ) -> (Self::Value, Self::Value) {
        let fals = self.constant_bool(false);
        match oop {
            OverflowOp::Add => (self.add(lhs, rhs), fals),
            OverflowOp::Sub => (self.sub(lhs, rhs), fals),
            OverflowOp::Mul => (self.mul(lhs, rhs), fals),
        }
    }

    fn from_immediate(&mut self, val: Self::Value) -> Self::Value {
        if self.lookup_type(val.ty) == SpirvType::Bool {
            let i8 = SpirvType::Integer(8, false).def(self);
            self.zext(val, i8)
        } else {
            val
        }
    }

    fn to_immediate_scalar(&mut self, val: Self::Value, scalar: &Scalar) -> Self::Value {
        if scalar.is_bool() {
            let bool = SpirvType::Bool.def(self);
            return self.trunc(val, bool);
        }
        val
    }

    fn alloca(&mut self, ty: Self::Type, _align: Align) -> Self::Value {
        let ptr_ty = SpirvType::Pointer {
            storage_class: StorageClass::Function,
            pointee: ty,
        }
        .def(self);
        // "All OpVariable instructions in a function must be the first instructions in the first block."
        let mut builder = self.emit();
        builder.select_block(Some(0)).unwrap();
        let index = {
            let block = &builder.module_ref().functions[builder.selected_function().unwrap()]
                .blocks[builder.selected_block().unwrap()];
            block
                .instructions
                .iter()
                .enumerate()
                .find_map(|(index, inst)| {
                    if inst.class.opcode != Op::Variable {
                        Some(InsertPoint::FromBegin(index))
                    } else {
                        None
                    }
                })
                .unwrap_or(InsertPoint::End)
        };
        // TODO: rspirv doesn't have insert_variable function
        let result_id = builder.id();
        let inst = Instruction::new(
            Op::Variable,
            Some(ptr_ty),
            Some(result_id),
            vec![Operand::StorageClass(StorageClass::Function)],
        );
        builder.insert_into_block(index, inst).unwrap();
        result_id.with_type(ptr_ty)
    }

    fn dynamic_alloca(&mut self, ty: Self::Type, align: Align) -> Self::Value {
        self.alloca(ty, align)
    }

    fn array_alloca(&mut self, _ty: Self::Type, _len: Self::Value, _align: Align) -> Self::Value {
        self.fatal("TODO: array_alloca not supported yet")
    }

    fn load(&mut self, ptr: Self::Value, _align: Align) -> Self::Value {
        // See comment on `register_constant_pointer`
        if let Some(value) = self.lookup_constant_pointer(ptr) {
            return value;
        }
        let ty = match self.lookup_type(ptr.ty) {
            SpirvType::Pointer {
                storage_class: _,
                pointee,
            } => pointee,
            ty => self.fatal(&format!(
                "load called on variable that wasn't a pointer: {:?}",
                ty
            )),
        };
        self.emit()
            .load(ty, None, ptr.def, None, empty())
            .unwrap()
            .with_type(ty)
    }

    fn volatile_load(&mut self, ptr: Self::Value) -> Self::Value {
        // TODO: Can we do something here?
        self.load(ptr, Align::from_bytes(0).unwrap())
    }

    fn atomic_load(&mut self, ptr: Self::Value, order: AtomicOrdering, _size: Size) -> Self::Value {
        let ty = match self.lookup_type(ptr.ty) {
            SpirvType::Pointer {
                storage_class: _,
                pointee,
            } => pointee,
            ty => self.fatal(&format!(
                "atomic_load called on variable that wasn't a pointer: {:?}",
                ty
            )),
        };
        // TODO: Default to device scope
        let memory = self.constant_u32(Scope::Device as u32);
        let semantics = self.constant_u32(ordering_to_semantics(order).bits());
        let result = self
            .emit()
            .atomic_load(ty, None, ptr.def, memory.def, semantics.def)
            .unwrap()
            .with_type(ty);
        self.validate_atomic(ty, result.def);
        result
    }

    fn load_operand(
        &mut self,
        place: PlaceRef<'tcx, Self::Value>,
    ) -> OperandRef<'tcx, Self::Value> {
        if place.layout.is_zst() {
            return OperandRef::new_zst(self, place.layout);
        }

        let val = if let Some(llextra) = place.llextra {
            OperandValue::Ref(place.llval, Some(llextra), place.align)
        } else if self.cx.is_backend_immediate(place.layout) {
            let llval = self.load(place.llval, place.align);
            OperandValue::Immediate(self.to_immediate(llval, place.layout))
        } else if let Abi::ScalarPair(ref a, ref b) = place.layout.abi {
            let b_offset = a.value.size(self).align_to(b.value.align(self).abi);

            let mut load = |i, scalar: &Scalar, align| {
                let llptr = self.struct_gep(place.llval, i as u64);
                let load = self.load(llptr, align);
                // WARN! This does not go through to_immediate due to only having a Scalar, not a Ty, but it still does
                // whatever to_immediate does!
                if scalar.is_bool() {
                    self.trunc(load, SpirvType::Bool.def(self))
                } else {
                    load
                }
            };

            OperandValue::Pair(
                load(0, a, place.align),
                load(1, b, place.align.restrict_for_offset(b_offset)),
            )
        } else {
            OperandValue::Ref(place.llval, None, place.align)
        };
        OperandRef {
            val,
            layout: place.layout,
        }
    }

    /// Called for `Rvalue::Repeat` when the elem is neither a ZST nor optimizable using memset.
    fn write_operand_repeatedly(
        mut self,
        cg_elem: OperandRef<'tcx, Self::Value>,
        count: u64,
        dest: PlaceRef<'tcx, Self::Value>,
    ) -> Self {
        let zero = self.const_usize(0);
        let start = dest.project_index(&mut self, zero).llval;

        let align = dest
            .align
            .restrict_for_offset(dest.layout.field(self.cx(), 0).size);

        for i in 0..count {
            let current = self.inbounds_gep(start, &[self.const_usize(i)]);
            cg_elem.val.store(
                &mut self,
                PlaceRef::new_sized_aligned(current, cg_elem.layout, align),
            );
        }

        self
        /*
        let zero = self.const_usize(0);
        let count = self.const_usize(count);
        let start = dest.project_index(&mut self, zero).llval;
        let end = dest.project_index(&mut self, count).llval;

        let mut header_bx = self.build_sibling_block("repeat_loop_header");
        let mut body_bx = self.build_sibling_block("repeat_loop_body");
        let next_bx = self.build_sibling_block("repeat_loop_next");

        self.br(header_bx.llbb());
        let current = header_bx.phi(start.ty, &[start], &[self.llbb()]);

        let keep_going = header_bx.icmp(IntPredicate::IntNE, current, end);
        header_bx.cond_br(keep_going, body_bx.llbb(), next_bx.llbb());

        let align = dest
            .align
            .restrict_for_offset(dest.layout.field(self.cx(), 0).size);
        cg_elem.val.store(
            &mut body_bx,
            PlaceRef::new_sized_aligned(current, cg_elem.layout, align),
        );

        let next = body_bx.inbounds_gep(current, &[self.const_usize(1)]);
        body_bx.br(header_bx.llbb());
        header_bx.add_incoming_to_phi(current, next, body_bx.llbb());

        next_bx
        */
    }

    fn range_metadata(&mut self, _load: Self::Value, _range: Range<u128>) {
        // ignore
    }

    fn nonnull_metadata(&mut self, _load: Self::Value) {
        // ignore
    }

    fn store(&mut self, val: Self::Value, ptr: Self::Value, _align: Align) -> Self::Value {
        let ptr_elem_ty = match self.lookup_type(ptr.ty) {
            SpirvType::Pointer {
                storage_class: _,
                pointee,
            } => pointee,
            ty => self.fatal(&format!(
                "store called on variable that wasn't a pointer: {:?}",
                ty
            )),
        };
        assert_ty_eq!(self, ptr_elem_ty, val.ty);
        self.emit().store(ptr.def, val.def, None, empty()).unwrap();
        val
    }

    fn store_with_flags(
        &mut self,
        val: Self::Value,
        ptr: Self::Value,
        align: Align,
        _flags: MemFlags,
    ) -> Self::Value {
        self.store(val, ptr, align)
    }

    fn atomic_store(
        &mut self,
        val: Self::Value,
        ptr: Self::Value,
        order: AtomicOrdering,
        _size: Size,
    ) {
        let ptr_elem_ty = match self.lookup_type(ptr.ty) {
            SpirvType::Pointer {
                storage_class: _,
                pointee,
            } => pointee,
            ty => self.fatal(&format!(
                "atomic_store called on variable that wasn't a pointer: {:?}",
                ty
            )),
        };
        assert_ty_eq!(self, ptr_elem_ty, val.ty);
        // TODO: Default to device scope
        let memory = self.constant_u32(Scope::Device as u32);
        let semantics = self.constant_u32(ordering_to_semantics(order).bits());
        self.validate_atomic(val.ty, ptr.def);
        self.emit()
            .atomic_store(ptr.def, memory.def, semantics.def, val.def)
            .unwrap();
    }

    fn gep(&mut self, ptr: Self::Value, indices: &[Self::Value]) -> Self::Value {
        self.gep_help(ptr, indices, false)
    }

    fn inbounds_gep(&mut self, ptr: Self::Value, indices: &[Self::Value]) -> Self::Value {
        self.gep_help(ptr, indices, true)
    }

    fn struct_gep(&mut self, ptr: Self::Value, idx: u64) -> Self::Value {
        let (storage_class, result_pointee_type) = match self.lookup_type(ptr.ty) {
            SpirvType::Pointer {
                storage_class,
                pointee,
            } => match self.lookup_type(pointee) {
                SpirvType::Adt { field_types, .. } => (storage_class, field_types[idx as usize]),
                SpirvType::Array { element, .. }
                | SpirvType::RuntimeArray { element, .. }
                | SpirvType::Vector { element, .. } => (storage_class, element),
                other => self.fatal(&format!(
                    "struct_gep not on struct, array, or vector type: {:?}, index {}",
                    other, idx
                )),
            },
            other => self.fatal(&format!(
                "struct_gep not on pointer type: {:?}, index {}",
                other, idx
            )),
        };
        let result_type = SpirvType::Pointer {
            storage_class,
            pointee: result_pointee_type,
        }
        .def(self);
        // Important! LLVM, and therefore intel-compute-runtime, require the `getelementptr` instruction (and therefore
        // OpAccessChain) on structs to be a constant i32. Not i64! i32.
        if idx > u32::MAX as u64 {
            self.fatal("struct_gep bigger than u32::MAX");
        }
        let index_const = self.constant_u32(idx as u32).def;
        self.emit()
            .access_chain(result_type, None, ptr.def, [index_const].iter().cloned())
            .unwrap()
            .with_type(result_type)
    }

    // intcast has the logic for dealing with bools, so use that
    fn trunc(&mut self, val: Self::Value, dest_ty: Self::Type) -> Self::Value {
        self.intcast(val, dest_ty, false)
    }
    fn sext(&mut self, val: Self::Value, dest_ty: Self::Type) -> Self::Value {
        self.intcast(val, dest_ty, true)
    }
    fn fptoui_sat(&mut self, _val: Self::Value, _dest_ty: Self::Type) -> Option<Self::Value> {
        None
    }

    fn fptosi_sat(&mut self, _val: Self::Value, _dest_ty: Self::Type) -> Option<Self::Value> {
        None
    }

    fn fptosui_may_trap(&self, _val: Self::Value, _dest_ty: Self::Type) -> bool {
        false
    }

    fn fptoui(&mut self, val: Self::Value, dest_ty: Self::Type) -> Self::Value {
        if val.ty == dest_ty {
            val
        } else {
            self.emit()
                .convert_f_to_u(dest_ty, None, val.def)
                .unwrap()
                .with_type(dest_ty)
        }
    }

    fn fptosi(&mut self, val: Self::Value, dest_ty: Self::Type) -> Self::Value {
        if val.ty == dest_ty {
            val
        } else {
            self.emit()
                .convert_f_to_s(dest_ty, None, val.def)
                .unwrap()
                .with_type(dest_ty)
        }
    }

    fn uitofp(&mut self, val: Self::Value, dest_ty: Self::Type) -> Self::Value {
        if val.ty == dest_ty {
            val
        } else {
            self.emit()
                .convert_u_to_f(dest_ty, None, val.def)
                .unwrap()
                .with_type(dest_ty)
        }
    }

    fn sitofp(&mut self, val: Self::Value, dest_ty: Self::Type) -> Self::Value {
        if val.ty == dest_ty {
            val
        } else {
            self.emit()
                .convert_s_to_f(dest_ty, None, val.def)
                .unwrap()
                .with_type(dest_ty)
        }
    }

    fn fptrunc(&mut self, val: Self::Value, dest_ty: Self::Type) -> Self::Value {
        if val.ty == dest_ty {
            val
        } else {
            self.emit()
                .f_convert(dest_ty, None, val.def)
                .unwrap()
                .with_type(dest_ty)
        }
    }

    fn fpext(&mut self, val: Self::Value, dest_ty: Self::Type) -> Self::Value {
        if val.ty == dest_ty {
            val
        } else {
            self.emit()
                .f_convert(dest_ty, None, val.def)
                .unwrap()
                .with_type(dest_ty)
        }
    }

    fn ptrtoint(&mut self, val: Self::Value, dest_ty: Self::Type) -> Self::Value {
        match self.lookup_type(val.ty) {
            SpirvType::Pointer { .. } => (),
            other => self.fatal(&format!(
                "ptrtoint called on non-pointer source type: {:?}",
                other
            )),
        }
        if val.ty == dest_ty {
            val
        } else {
            let result = self
                .emit()
                .convert_ptr_to_u(dest_ty, None, val.def)
                .unwrap()
                .with_type(dest_ty);
            self.zombie_convert_ptr_to_u(result.def);
            result
        }
    }

    fn inttoptr(&mut self, val: Self::Value, dest_ty: Self::Type) -> Self::Value {
        match self.lookup_type(dest_ty) {
            SpirvType::Pointer { .. } => (),
            other => self.fatal(&format!(
                "inttoptr called on non-pointer dest type: {:?}",
                other
            )),
        }
        if val.ty == dest_ty {
            val
        } else {
            let result = self
                .emit()
                .convert_u_to_ptr(dest_ty, None, val.def)
                .unwrap()
                .with_type(dest_ty);
            self.zombie_convert_u_to_ptr(result.def);
            result
        }
    }

    fn bitcast(&mut self, val: Self::Value, dest_ty: Self::Type) -> Self::Value {
        if val.ty == dest_ty {
            val
        } else {
            let result = self
                .emit()
                .bitcast(dest_ty, None, val.def)
                .unwrap()
                .with_type(dest_ty);
            let val_is_ptr = matches!(self.lookup_type(val.ty), SpirvType::Pointer{..});
            let dest_is_ptr = matches!(self.lookup_type(dest_ty), SpirvType::Pointer{..});
            if val_is_ptr || dest_is_ptr {
                self.zombie_bitcast_ptr(result.def);
            }
            result
        }
    }

    fn intcast(&mut self, val: Self::Value, dest_ty: Self::Type, is_signed: bool) -> Self::Value {
        if val.ty == dest_ty {
            // I guess?
            return val;
        }
        match (self.lookup_type(val.ty), self.lookup_type(dest_ty)) {
            // sign change
            (
                SpirvType::Integer(val_width, val_signedness),
                SpirvType::Integer(dest_width, dest_signedness),
            ) if val_width == dest_width && val_signedness != dest_signedness => self
                .emit()
                .bitcast(dest_ty, None, val.def)
                .unwrap()
                .with_type(dest_ty),
            // width change, and optional sign change
            (SpirvType::Integer(_, _), SpirvType::Integer(_, dest_signedness)) => {
                // spir-v spec doesn't seem to say that signedness needs to match the operands, only that the signedness
                // of the destination type must match the instruction's signedness.
                if dest_signedness {
                    self.emit().s_convert(dest_ty, None, val.def)
                } else {
                    self.emit().u_convert(dest_ty, None, val.def)
                }
                .unwrap()
                .with_type(dest_ty)
            }
            // bools are ints in llvm, so we have to implement this here
            (SpirvType::Bool, SpirvType::Integer(_, _)) => {
                // spir-v doesn't have a direct conversion instruction
                let if_true = self.constant_int(dest_ty, 1);
                let if_false = self.constant_int(dest_ty, 0);
                self.emit()
                    .select(dest_ty, None, val.def, if_true.def, if_false.def)
                    .unwrap()
                    .with_type(dest_ty)
            }
            (SpirvType::Integer(_, _), SpirvType::Bool) => {
                // spir-v doesn't have a direct conversion instruction, glslang emits OpINotEqual
                let zero = self.constant_int(val.ty, 0);
                self.emit()
                    .i_not_equal(dest_ty, None, val.def, zero.def)
                    .unwrap()
                    .with_type(dest_ty)
            }
            (val_ty, dest_ty_spv) => self.fatal(&format!(
                "TODO: intcast not implemented yet: val={:?} val.ty={:?} dest_ty={:?} is_signed={}",
                val, val_ty, dest_ty_spv, is_signed
            )),
        }
    }

    fn pointercast(&mut self, val: Self::Value, dest_ty: Self::Type) -> Self::Value {
        let val_pointee = match self.lookup_type(val.ty) {
            SpirvType::Pointer { pointee, .. } => pointee,
            other => self.fatal(&format!(
                "pointercast called on non-pointer source type: {:?}",
                other
            )),
        };
        let dest_pointee = match self.lookup_type(dest_ty) {
            SpirvType::Pointer { pointee, .. } => pointee,
            other => self.fatal(&format!(
                "pointercast called on non-pointer dest type: {:?}",
                other
            )),
        };
        if val.ty == dest_ty {
            val
        } else if let Some(indices) = self.try_pointercast_via_gep(val_pointee, dest_pointee) {
            let indices = indices
                .into_iter()
                .map(|idx| self.constant_u32(idx).def)
                .collect::<Vec<_>>();
            self.emit()
                .access_chain(dest_ty, None, val.def, indices)
                .unwrap()
                .with_type(dest_ty)
        } else if self
            .really_unsafe_ignore_bitcasts
            .borrow()
            .contains(&self.current_fn)
        {
            val
        } else {
            let result = self
                .emit()
                .bitcast(dest_ty, None, val.def)
                .unwrap()
                .with_type(dest_ty);
            self.zombie_bitcast_ptr(result.def);
            result
        }
    }

    fn icmp(&mut self, op: IntPredicate, lhs: Self::Value, rhs: Self::Value) -> Self::Value {
        // Note: the signedness of the opcode doesn't have to match the signedness of the operands.
        use IntPredicate::*;
        assert_ty_eq!(self, lhs.ty, rhs.ty);
        let b = SpirvType::Bool.def(self);
        match self.lookup_type(lhs.ty) {
            SpirvType::Integer(_, _) => match op {
                IntEQ => self.emit().i_equal(b, None, lhs.def, rhs.def),
                IntNE => self.emit().i_not_equal(b, None, lhs.def, rhs.def),
                IntUGT => self.emit().u_greater_than(b, None, lhs.def, rhs.def),
                IntUGE => self.emit().u_greater_than_equal(b, None, lhs.def, rhs.def),
                IntULT => self.emit().u_less_than(b, None, lhs.def, rhs.def),
                IntULE => self.emit().u_less_than_equal(b, None, lhs.def, rhs.def),
                IntSGT => self.emit().s_greater_than(b, None, lhs.def, rhs.def),
                IntSGE => self.emit().s_greater_than_equal(b, None, lhs.def, rhs.def),
                IntSLT => self.emit().s_less_than(b, None, lhs.def, rhs.def),
                IntSLE => self.emit().s_less_than_equal(b, None, lhs.def, rhs.def),
            },
            SpirvType::Pointer { .. } => match op {
                IntEQ => {
                    if self.emit().version().unwrap() > (1, 3) {
                        self.emit().ptr_equal(b, None, lhs.def, rhs.def)
                    } else {
                        let int_ty = self.type_usize();
                        let lhs = self.emit().convert_ptr_to_u(int_ty, None, lhs.def).unwrap();
                        self.zombie_convert_ptr_to_u(lhs);
                        let rhs = self.emit().convert_ptr_to_u(int_ty, None, rhs.def).unwrap();
                        self.zombie_convert_ptr_to_u(rhs);
                        self.emit().i_not_equal(b, None, lhs, rhs)
                    }
                }
                IntNE => {
                    if self.emit().version().unwrap() > (1, 3) {
                        self.emit().ptr_not_equal(b, None, lhs.def, rhs.def)
                    } else {
                        let int_ty = self.type_usize();
                        let lhs = self.emit().convert_ptr_to_u(int_ty, None, lhs.def).unwrap();
                        self.zombie_convert_ptr_to_u(lhs);
                        let rhs = self.emit().convert_ptr_to_u(int_ty, None, rhs.def).unwrap();
                        self.zombie_convert_ptr_to_u(rhs);
                        self.emit().i_not_equal(b, None, lhs, rhs)
                    }
                }
                IntUGT => {
                    let int_ty = self.type_usize();
                    let lhs = self.emit().convert_ptr_to_u(int_ty, None, lhs.def).unwrap();
                    self.zombie_convert_ptr_to_u(lhs);
                    let rhs = self.emit().convert_ptr_to_u(int_ty, None, rhs.def).unwrap();
                    self.zombie_convert_ptr_to_u(rhs);
                    self.emit().u_greater_than(b, None, lhs, rhs)
                }
                IntUGE => {
                    let int_ty = self.type_usize();
                    let lhs = self.emit().convert_ptr_to_u(int_ty, None, lhs.def).unwrap();
                    self.zombie_convert_ptr_to_u(lhs);
                    let rhs = self.emit().convert_ptr_to_u(int_ty, None, rhs.def).unwrap();
                    self.zombie_convert_ptr_to_u(rhs);
                    self.emit().u_greater_than_equal(b, None, lhs, rhs)
                }
                IntULT => {
                    let int_ty = self.type_usize();
                    let lhs = self.emit().convert_ptr_to_u(int_ty, None, lhs.def).unwrap();
                    self.zombie_convert_ptr_to_u(lhs);
                    let rhs = self.emit().convert_ptr_to_u(int_ty, None, rhs.def).unwrap();
                    self.zombie_convert_ptr_to_u(rhs);
                    self.emit().u_less_than(b, None, lhs, rhs)
                }
                IntULE => {
                    let int_ty = self.type_usize();
                    let lhs = self.emit().convert_ptr_to_u(int_ty, None, lhs.def).unwrap();
                    self.zombie_convert_ptr_to_u(lhs);
                    let rhs = self.emit().convert_ptr_to_u(int_ty, None, rhs.def).unwrap();
                    self.zombie_convert_ptr_to_u(rhs);
                    self.emit().u_less_than_equal(b, None, lhs, rhs)
                }
                IntSGT => self.fatal("TODO: pointer operator IntSGT not implemented yet"),
                IntSGE => self.fatal("TODO: pointer operator IntSGE not implemented yet"),
                IntSLT => self.fatal("TODO: pointer operator IntSLT not implemented yet"),
                IntSLE => self.fatal("TODO: pointer operator IntSLE not implemented yet"),
            },
            SpirvType::Bool => match op {
                IntEQ => self.emit().logical_equal(b, None, lhs.def, rhs.def),
                IntNE => self.emit().logical_not_equal(b, None, lhs.def, rhs.def),
                // x > y  =>  x && !y
                IntUGT => {
                    // intel-compute-runtime doesn't like OpLogicalNot
                    let true_ = self.constant_bool(true);
                    let rhs = self
                        .emit()
                        .logical_not_equal(b, None, rhs.def, true_.def)
                        .unwrap();
                    self.emit().logical_and(b, None, lhs.def, rhs)
                }
                // x >= y  =>  x || !y
                IntUGE => {
                    let true_ = self.constant_bool(true);
                    let rhs = self
                        .emit()
                        .logical_not_equal(b, None, rhs.def, true_.def)
                        .unwrap();
                    self.emit().logical_or(b, None, lhs.def, rhs)
                }
                // x < y  =>  !x && y
                IntULE => {
                    let true_ = self.constant_bool(true);
                    let lhs = self
                        .emit()
                        .logical_not_equal(b, None, lhs.def, true_.def)
                        .unwrap();
                    self.emit().logical_and(b, None, lhs, rhs.def)
                }
                // x <= y  =>  !x || y
                IntULT => {
                    let true_ = self.constant_bool(true);
                    let lhs = self
                        .emit()
                        .logical_not_equal(b, None, lhs.def, true_.def)
                        .unwrap();
                    self.emit().logical_or(b, None, lhs, rhs.def)
                }
                IntSGT => self.fatal("TODO: boolean operator IntSGT not implemented yet"),
                IntSGE => self.fatal("TODO: boolean operator IntSGE not implemented yet"),
                IntSLT => self.fatal("TODO: boolean operator IntSLT not implemented yet"),
                IntSLE => self.fatal("TODO: boolean operator IntSLE not implemented yet"),
            },
            other => self.fatal(&format!(
                "Int comparison not implemented on {}",
                other.debug(lhs.ty, self)
            )),
        }
        .unwrap()
        .with_type(b)
    }

    fn fcmp(&mut self, op: RealPredicate, lhs: Self::Value, rhs: Self::Value) -> Self::Value {
        use RealPredicate::*;
        assert_ty_eq!(self, lhs.ty, rhs.ty);
        let b = SpirvType::Bool.def(self);
        match op {
            RealPredicateFalse => return self.cx.constant_bool(false),
            RealPredicateTrue => return self.cx.constant_bool(true),
            RealOEQ => self.emit().f_ord_equal(b, None, lhs.def, rhs.def),
            RealOGT => self.emit().f_ord_greater_than(b, None, lhs.def, rhs.def),
            RealOGE => self
                .emit()
                .f_ord_greater_than_equal(b, None, lhs.def, rhs.def),
            RealOLT => self.emit().f_ord_less_than(b, None, lhs.def, rhs.def),
            RealOLE => self.emit().f_ord_less_than_equal(b, None, lhs.def, rhs.def),
            RealONE => self.emit().f_ord_not_equal(b, None, lhs.def, rhs.def),
            RealORD => self.emit().ordered(b, None, lhs.def, rhs.def),
            RealUNO => self.emit().unordered(b, None, lhs.def, rhs.def),
            RealUEQ => self.emit().f_unord_equal(b, None, lhs.def, rhs.def),
            RealUGT => self.emit().f_unord_greater_than(b, None, lhs.def, rhs.def),
            RealUGE => self
                .emit()
                .f_unord_greater_than_equal(b, None, lhs.def, rhs.def),
            RealULT => self.emit().f_unord_less_than(b, None, lhs.def, rhs.def),
            RealULE => self
                .emit()
                .f_unord_less_than_equal(b, None, lhs.def, rhs.def),
            RealUNE => self.emit().f_unord_not_equal(b, None, lhs.def, rhs.def),
        }
        .unwrap()
        .with_type(b)
    }

    fn memcpy(
        &mut self,
        dst: Self::Value,
        _dst_align: Align,
        src: Self::Value,
        _src_align: Align,
        size: Self::Value,
        _flags: MemFlags,
    ) {
<<<<<<< HEAD
        match self.builder.lookup_const_u64(size) {
            Some(0) => {
                // Nothing to do!
            }
            Some(size) if self.lookup_type(src.ty).sizeof(self) != Some(Size::from_bytes(size)) => {
                if let Some(const_value) = self.lookup_constant_pointer(src) {
                    self.store(const_value, dst, Align::from_bytes(0).unwrap());
                } else {
                    self.emit()
                        .copy_memory(dst.def, src.def, None, None, empty())
                        .unwrap();
                }
            }
            _ => {
                self.emit()
                    .copy_memory_sized(dst.def, src.def, size.def, None, None, empty())
                    .unwrap();
                if !self.builder.has_capability(Capability::Addresses) {
                    self.zombie(dst.def, "OpCopyMemorySized without OpCapability Addresses")
                }
=======
        let const_size = self.builder.lookup_const_u64(size);
        if const_size == Some(0) {
            // Nothing to do!
            return;
        }
        let src_pointee = match self.lookup_type(src.ty) {
            SpirvType::Pointer { pointee, .. } => Some(pointee),
            _ => None,
        };
        let src_element_size = src_pointee.and_then(|p| self.lookup_type(p).sizeof(self));
        if src_element_size.is_some() && src_element_size == const_size.map(Size::from_bytes) {
            if let Some(const_value) = self.lookup_constant_pointer(src) {
                self.store(const_value, dst, Align::from_bytes(0).unwrap());
            } else {
                self.emit()
                    .copy_memory(dst.def, src.def, None, None, empty())
                    .unwrap();
            }
        } else {
            self.emit()
                .copy_memory_sized(dst.def, src.def, size.def, None, None, empty())
                .unwrap();
            if !self.builder.has_capability(Capability::Addresses) {
                self.zombie(dst.def, "OpCopyMemorySized without OpCapability Addresses")
>>>>>>> 3eea3dfa
            }
        }
    }

    fn memmove(
        &mut self,
        dst: Self::Value,
        dst_align: Align,
        src: Self::Value,
        src_align: Align,
        size: Self::Value,
        flags: MemFlags,
    ) {
<<<<<<< HEAD
        self.emit()
            .copy_memory_sized(dst.def, src.def, size.def, None, None, empty())
            .unwrap();
        if !self.builder.has_capability(Capability::Addresses) {
            self.zombie(
                dst.def,
                "OpCopyMemorySized (memmov) without OpCapability Addresses",
            );
        }
=======
        self.memcpy(dst, dst_align, src, src_align, size, flags)
>>>>>>> 3eea3dfa
    }

    fn memset(
        &mut self,
        ptr: Self::Value,
        fill_byte: Self::Value,
        size: Self::Value,
        _align: Align,
        _flags: MemFlags,
    ) {
        let elem_ty = match self.lookup_type(ptr.ty) {
            SpirvType::Pointer { pointee, .. } => pointee,
            _ => self.fatal(&format!(
                "memset called on non-pointer type: {}",
                self.debug_type(ptr.ty)
            )),
        };
        let elem_ty_spv = self.lookup_type(elem_ty);
        let pat = match self.builder.lookup_const_u64(fill_byte) {
            Some(fill_byte) => self.memset_const_pattern(&elem_ty_spv, fill_byte as u8),
            None => self.memset_dynamic_pattern(&elem_ty_spv, fill_byte.def),
        }
        .with_type(elem_ty);
        match self.builder.lookup_const_u64(size) {
            Some(size) => self.memset_constant_size(ptr, pat, size),
            None => self.memset_dynamic_size(ptr, pat, size),
        }
    }

    fn select(
        &mut self,
        cond: Self::Value,
        then_val: Self::Value,
        else_val: Self::Value,
    ) -> Self::Value {
        assert_ty_eq!(self, then_val.ty, else_val.ty);
        let result_type = then_val.ty;
        self.emit()
            .select(result_type, None, cond.def, then_val.def, else_val.def)
            .unwrap()
            .with_type(result_type)
    }

    fn va_arg(&mut self, _list: Self::Value, _ty: Self::Type) -> Self::Value {
        todo!()
    }

    fn extract_element(&mut self, vec: Self::Value, idx: Self::Value) -> Self::Value {
        let result_type = match self.lookup_type(vec.ty) {
            SpirvType::Vector { element, .. } => element,
            other => self.fatal(&format!(
                "extract_element not implemented on type {:?}",
                other
            )),
        };
        match self.builder.lookup_const_u64(idx) {
            Some(const_index) => self.emit().composite_extract(
                result_type,
                None,
                vec.def,
                [const_index as u32].iter().cloned(),
            ),
            None => self
                .emit()
                .vector_extract_dynamic(result_type, None, vec.def, idx.def),
        }
        .unwrap()
        .with_type(result_type)
    }

    fn vector_splat(&mut self, num_elts: usize, elt: Self::Value) -> Self::Value {
        let result_type = SpirvType::Vector {
            element: elt.ty,
            count: num_elts as u32,
        }
        .def(self);
        if self.builder.lookup_const(elt).is_some() {
            self.constant_composite(result_type, vec![elt.def; num_elts])
        } else {
            self.emit()
                .composite_construct(result_type, None, std::iter::repeat(elt.def).take(num_elts))
                .unwrap()
                .with_type(result_type)
        }
    }

    fn extract_value(&mut self, agg_val: Self::Value, idx: u64) -> Self::Value {
        let result_type = match self.lookup_type(agg_val.ty) {
            SpirvType::Adt { field_types, .. } => field_types[idx as usize],
            other => self.fatal(&format!(
                "extract_value not implemented on type {:?}",
                other
            )),
        };
        self.emit()
            .composite_extract(result_type, None, agg_val.def, [idx as u32].iter().cloned())
            .unwrap()
            .with_type(result_type)
    }

    fn insert_value(&mut self, agg_val: Self::Value, elt: Self::Value, idx: u64) -> Self::Value {
        match self.lookup_type(agg_val.ty) {
            SpirvType::Adt { field_types, .. } => {
                assert_ty_eq!(self, field_types[idx as usize], elt.ty)
            }
            other => self.fatal(&format!("insert_value not implemented on type {:?}", other)),
        };
        self.emit()
            .composite_insert(
                agg_val.ty,
                None,
                elt.def,
                agg_val.def,
                [idx as u32].iter().cloned(),
            )
            .unwrap()
            .with_type(agg_val.ty)
    }

    fn landing_pad(
        &mut self,
        _ty: Self::Type,
        _pers_fn: Self::Value,
        _num_clauses: usize,
    ) -> Self::Value {
        todo!()
    }

    fn set_cleanup(&mut self, _landing_pad: Self::Value) {
        todo!()
    }

    fn resume(&mut self, _exn: Self::Value) -> Self::Value {
        todo!()
    }

    fn cleanup_pad(
        &mut self,
        _parent: Option<Self::Value>,
        _args: &[Self::Value],
    ) -> Self::Funclet {
        todo!()
    }

    fn cleanup_ret(
        &mut self,
        _funclet: &Self::Funclet,
        _unwind: Option<Self::BasicBlock>,
    ) -> Self::Value {
        todo!()
    }

    fn catch_pad(&mut self, _parent: Self::Value, _args: &[Self::Value]) -> Self::Funclet {
        todo!()
    }

    fn catch_switch(
        &mut self,
        _parent: Option<Self::Value>,
        _unwind: Option<Self::BasicBlock>,
        _num_handlers: usize,
    ) -> Self::Value {
        todo!()
    }

    fn add_handler(&mut self, _catch_switch: Self::Value, _handler: Self::BasicBlock) {
        todo!()
    }

    fn set_personality_fn(&mut self, _personality: Self::Value) {
        todo!()
    }

    fn atomic_cmpxchg(
        &mut self,
        dst: Self::Value,
        cmp: Self::Value,
        src: Self::Value,
        order: AtomicOrdering,
        failure_order: AtomicOrdering,
        _weak: bool,
    ) -> Self::Value {
        let dst_pointee_ty = match self.lookup_type(dst.ty) {
            SpirvType::Pointer {
                storage_class: _,
                pointee,
            } => pointee,
            ty => self.fatal(&format!(
                "atomic_cmpxchg called on variable that wasn't a pointer: {:?}",
                ty
            )),
        };
        assert_ty_eq!(self, dst_pointee_ty, cmp.ty);
        assert_ty_eq!(self, dst_pointee_ty, src.ty);
        self.validate_atomic(dst_pointee_ty, dst.def);
        // TODO: Default to device scope
        let memory = self.constant_u32(Scope::Device as u32);
        let semantics_equal = self.constant_u32(ordering_to_semantics(order).bits());
        let semantics_unequal = self.constant_u32(ordering_to_semantics(failure_order).bits());
        // Note: OpAtomicCompareExchangeWeak is deprecated, and has the same semantics
        self.emit()
            .atomic_compare_exchange(
                src.ty,
                None,
                dst.def,
                memory.def,
                semantics_equal.def,
                semantics_unequal.def,
                src.def,
                cmp.def,
            )
            .unwrap()
            .with_type(src.ty)
    }

    fn atomic_rmw(
        &mut self,
        op: AtomicRmwBinOp,
        dst: Self::Value,
        src: Self::Value,
        order: AtomicOrdering,
    ) -> Self::Value {
        let dst_pointee_ty = match self.lookup_type(dst.ty) {
            SpirvType::Pointer {
                storage_class: _,
                pointee,
            } => pointee,
            ty => self.fatal(&format!(
                "atomic_rmw called on variable that wasn't a pointer: {:?}",
                ty
            )),
        };
        assert_ty_eq!(self, dst_pointee_ty, src.ty);
        self.validate_atomic(dst_pointee_ty, dst.def);
        // TODO: Default to device scope
        let memory = self.constant_u32(Scope::Device as u32).def;
        let semantics = self.constant_u32(ordering_to_semantics(order).bits()).def;
        let mut emit = self.emit();
        use AtomicRmwBinOp::*;
        match op {
            AtomicXchg => emit.atomic_exchange(src.ty, None, dst.def, memory, semantics, src.def),
            AtomicAdd => emit.atomic_i_add(src.ty, None, dst.def, memory, semantics, src.def),
            AtomicSub => emit.atomic_i_sub(src.ty, None, dst.def, memory, semantics, src.def),
            AtomicAnd => emit.atomic_and(src.ty, None, dst.def, memory, semantics, src.def),
            AtomicNand => self.fatal("atomic nand is not supported"),
            AtomicOr => emit.atomic_or(src.ty, None, dst.def, memory, semantics, src.def),
            AtomicXor => emit.atomic_xor(src.ty, None, dst.def, memory, semantics, src.def),
            AtomicMax => emit.atomic_s_max(src.ty, None, dst.def, memory, semantics, src.def),
            AtomicMin => emit.atomic_s_min(src.ty, None, dst.def, memory, semantics, src.def),
            AtomicUMax => emit.atomic_u_max(src.ty, None, dst.def, memory, semantics, src.def),
            AtomicUMin => emit.atomic_u_min(src.ty, None, dst.def, memory, semantics, src.def),
        }
        .unwrap()
        .with_type(src.ty)
    }

    fn atomic_fence(&mut self, order: AtomicOrdering, _scope: SynchronizationScope) {
        // Ignore sync scope (it only has "single thread" and "cross thread")
        // TODO: Default to device scope
        let memory = self.constant_u32(Scope::Device as u32).def;
        let semantics = self.constant_u32(ordering_to_semantics(order).bits()).def;
        self.emit().memory_barrier(memory, semantics).unwrap();
    }

    fn set_invariant_load(&mut self, _load: Self::Value) {
        // ignore
    }

    /// Called for `StorageLive`
    fn lifetime_start(&mut self, _ptr: Self::Value, _size: Size) {
        // ignore
    }

    /// Called for `StorageDead`
    fn lifetime_end(&mut self, _ptr: Self::Value, _size: Size) {
        // ignore
    }

    fn instrprof_increment(
        &mut self,
        _fn_name: Self::Value,
        _hash: Self::Value,
        _num_counters: Self::Value,
        _index: Self::Value,
    ) {
        todo!()
    }

    fn call(
        &mut self,
        mut llfn: Self::Value,
        args: &[Self::Value],
        funclet: Option<&Self::Funclet>,
    ) -> Self::Value {
        if funclet.is_some() {
            self.fatal("TODO: Funclets are not supported");
        }
        // dereference pointers
        let (result_type, argument_types) = loop {
            match self.lookup_type(llfn.ty) {
                SpirvType::Pointer { .. } => {
                    // Note that this doesn't necessarily mean a dynamic load, the function is
                    // probably in cx.constant_pointers
                    llfn = self.load(llfn, Align::from_bytes(0).unwrap());
                }
                SpirvType::Function {
                    return_type,
                    arguments,
                } => break (return_type, arguments),
                ty => self.fatal(&format!("Calling non-function type: {:?}", ty)),
            }
        };
        for (argument, argument_type) in args.iter().zip(argument_types) {
            assert_ty_eq!(self, argument.ty, argument_type);
        }
        let args = args.iter().map(|arg| arg.def).collect::<Vec<_>>();
        self.emit()
            .function_call(result_type, None, llfn.def, args)
            .unwrap()
            .with_type(result_type)
    }

    fn zext(&mut self, val: Self::Value, dest_ty: Self::Type) -> Self::Value {
        self.intcast(val, dest_ty, false)
    }

    unsafe fn delete_basic_block(&mut self, _bb: Self::BasicBlock) {
        // Ignore: If we were to delete the block, then other builder's selected_block index would become invalid, due
        // to shifting blocks.
    }

    fn do_not_inline(&mut self, _llret: Self::Value) {
        // Ignore
    }
}<|MERGE_RESOLUTION|>--- conflicted
+++ resolved
@@ -1371,28 +1371,6 @@
         size: Self::Value,
         _flags: MemFlags,
     ) {
-<<<<<<< HEAD
-        match self.builder.lookup_const_u64(size) {
-            Some(0) => {
-                // Nothing to do!
-            }
-            Some(size) if self.lookup_type(src.ty).sizeof(self) != Some(Size::from_bytes(size)) => {
-                if let Some(const_value) = self.lookup_constant_pointer(src) {
-                    self.store(const_value, dst, Align::from_bytes(0).unwrap());
-                } else {
-                    self.emit()
-                        .copy_memory(dst.def, src.def, None, None, empty())
-                        .unwrap();
-                }
-            }
-            _ => {
-                self.emit()
-                    .copy_memory_sized(dst.def, src.def, size.def, None, None, empty())
-                    .unwrap();
-                if !self.builder.has_capability(Capability::Addresses) {
-                    self.zombie(dst.def, "OpCopyMemorySized without OpCapability Addresses")
-                }
-=======
         let const_size = self.builder.lookup_const_u64(size);
         if const_size == Some(0) {
             // Nothing to do!
@@ -1417,7 +1395,6 @@
                 .unwrap();
             if !self.builder.has_capability(Capability::Addresses) {
                 self.zombie(dst.def, "OpCopyMemorySized without OpCapability Addresses")
->>>>>>> 3eea3dfa
             }
         }
     }
@@ -1431,19 +1408,7 @@
         size: Self::Value,
         flags: MemFlags,
     ) {
-<<<<<<< HEAD
-        self.emit()
-            .copy_memory_sized(dst.def, src.def, size.def, None, None, empty())
-            .unwrap();
-        if !self.builder.has_capability(Capability::Addresses) {
-            self.zombie(
-                dst.def,
-                "OpCopyMemorySized (memmov) without OpCapability Addresses",
-            );
-        }
-=======
         self.memcpy(dst, dst_align, src, src_align, size, flags)
->>>>>>> 3eea3dfa
     }
 
     fn memset(
