--- conflicted
+++ resolved
@@ -1,21 +1,4 @@
 error[E0277]: the trait bound `Image<f32, 1, 2, 0, 0, 1, 0, 4>: HasQuerySize` is not satisfied
-<<<<<<< HEAD
-    --> $DIR/query_size_err.rs:12:21
-     |
-  12 |     *output = image.query_size();
-     |                     ^^^^^^^^^^ the trait `HasQuerySize` is not implemented for `Image<f32, 1, 2, 0, 0, 1, 0, 4>`
-     |
-     = help: the following other types implement trait `HasQuerySize`:
-               Image<SampledType, 0, DEPTH, ARRAYED, 0, 0, FORMAT, COMPONENTS>
-               Image<SampledType, 0, DEPTH, ARRAYED, 0, 2, FORMAT, COMPONENTS>
-               Image<SampledType, 0, DEPTH, ARRAYED, 1, SAMPLED, FORMAT, COMPONENTS>
-               Image<SampledType, 1, DEPTH, ARRAYED, 0, 0, FORMAT, COMPONENTS>
-               Image<SampledType, 1, DEPTH, ARRAYED, 0, 2, FORMAT, COMPONENTS>
-               Image<SampledType, 1, DEPTH, ARRAYED, 1, SAMPLED, FORMAT, COMPONENTS>
-               Image<SampledType, 2, DEPTH, ARRAYED, 0, 0, FORMAT, COMPONENTS>
-               Image<SampledType, 2, DEPTH, ARRAYED, 0, 2, FORMAT, COMPONENTS>
-             and 6 others
-=======
   --> $DIR/query_size_err.rs:12:21
    |
 LL |     *output = image.query_size();
@@ -31,7 +14,6 @@
              Image<SampledType, 2, DEPTH, ARRAYED, 0, 0, FORMAT, COMPONENTS>
              Image<SampledType, 2, DEPTH, ARRAYED, 0, 2, FORMAT, COMPONENTS>
            and 6 others
->>>>>>> 2232fcb7
 note: required by a bound in `Image::<SampledType, DIM, DEPTH, ARRAYED, MULTISAMPLED, SAMPLED, FORMAT, COMPONENTS>::query_size`
   --> $SPIRV_STD_SRC/image.rs:1028:15
    |
