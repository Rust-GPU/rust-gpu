--- conflicted
+++ resolved
@@ -1,16 +1,4 @@
 error[E0277]: the trait bound `Image<f32, 4, 2, 0, 0, 1, 0, 4>: HasQueryLevels` is not satisfied
-<<<<<<< HEAD
-   --> $DIR/query_levels_err.rs:12:21
-    |
- 12 |     *output = image.query_levels();
-    |                     ^^^^^^^^^^^^ the trait `HasQueryLevels` is not implemented for `Image<f32, 4, 2, 0, 0, 1, 0, 4>`
-    |
-    = help: the following other types implement trait `HasQueryLevels`:
-              Image<SampledType, 0, DEPTH, ARRAYED, MULTISAMPLED, SAMPLED, FORMAT, COMPONENTS>
-              Image<SampledType, 1, DEPTH, ARRAYED, MULTISAMPLED, SAMPLED, FORMAT, COMPONENTS>
-              Image<SampledType, 2, DEPTH, ARRAYED, MULTISAMPLED, SAMPLED, FORMAT, COMPONENTS>
-              Image<SampledType, 3, DEPTH, ARRAYED, MULTISAMPLED, SAMPLED, FORMAT, COMPONENTS>
-=======
   --> $DIR/query_levels_err.rs:12:21
    |
 LL |     *output = image.query_levels();
@@ -21,7 +9,6 @@
              Image<SampledType, 1, DEPTH, ARRAYED, MULTISAMPLED, SAMPLED, FORMAT, COMPONENTS>
              Image<SampledType, 2, DEPTH, ARRAYED, MULTISAMPLED, SAMPLED, FORMAT, COMPONENTS>
              Image<SampledType, 3, DEPTH, ARRAYED, MULTISAMPLED, SAMPLED, FORMAT, COMPONENTS>
->>>>>>> 2232fcb7
 note: required by a bound in `Image::<SampledType, DIM, DEPTH, ARRAYED, MULTISAMPLED, SAMPLED, FORMAT, COMPONENTS>::query_levels`
   --> $SPIRV_STD_SRC/image.rs:964:15
    |
