error[E0277]: the trait bound `Image<f32, 0, 2, 0, 0, 1, 0, 4>: HasGather` is not satisfied
<<<<<<< HEAD
   --> $DIR/gather_err.rs:15:34
    |
 15 |     let r1: glam::Vec4 = image1d.gather(*sampler, 0.0f32, 0);
    |                                  ^^^^^^ the trait `HasGather` is not implemented for `Image<f32, 0, 2, 0, 0, 1, 0, 4>`
    |
    = help: the following other types implement trait `HasGather`:
              Image<SampledType, 1, DEPTH, ARRAYED, 0, SAMPLED, FORMAT, COMPONENTS>
              Image<SampledType, 3, DEPTH, ARRAYED, 0, SAMPLED, FORMAT, COMPONENTS>
              Image<SampledType, 4, DEPTH, ARRAYED, 0, SAMPLED, FORMAT, COMPONENTS>
=======
  --> $DIR/gather_err.rs:15:34
   |
LL |     let r1: glam::Vec4 = image1d.gather(*sampler, 0.0f32, 0);
   |                                  ^^^^^^ the trait `HasGather` is not implemented for `Image<f32, 0, 2, 0, 0, 1, 0, 4>`
   |
   = help: the following other types implement trait `HasGather`:
             Image<SampledType, 1, DEPTH, ARRAYED, 0, SAMPLED, FORMAT, COMPONENTS>
             Image<SampledType, 3, DEPTH, ARRAYED, 0, SAMPLED, FORMAT, COMPONENTS>
             Image<SampledType, 4, DEPTH, ARRAYED, 0, SAMPLED, FORMAT, COMPONENTS>
>>>>>>> 2232fcb7
note: required by a bound in `Image::<SampledType, DIM, DEPTH, ARRAYED, spirv_std::::image::{impl#1}::{constant#0}, SAMPLED, FORMAT, COMPONENTS>::gather`
  --> $SPIRV_STD_SRC/image.rs:212:15
   |
LL |     pub fn gather<F>(
   |            ------ required by a bound in this associated function
...
LL |         Self: HasGather,
   |               ^^^^^^^^^ required by this bound in `Image::<SampledType, DIM, DEPTH, ARRAYED, spirv_std::::image::{impl#1}::{constant#0}, SAMPLED, FORMAT, COMPONENTS>::gather`

error[E0277]: the trait bound `Image<f32, 2, 2, 0, 0, 1, 0, 4>: HasGather` is not satisfied
<<<<<<< HEAD
   --> $DIR/gather_err.rs:16:34
    |
 16 |     let r2: glam::Vec4 = image3d.gather(*sampler, v3, 0);
    |                                  ^^^^^^ the trait `HasGather` is not implemented for `Image<f32, 2, 2, 0, 0, 1, 0, 4>`
    |
    = help: the following other types implement trait `HasGather`:
              Image<SampledType, 1, DEPTH, ARRAYED, 0, SAMPLED, FORMAT, COMPONENTS>
              Image<SampledType, 3, DEPTH, ARRAYED, 0, SAMPLED, FORMAT, COMPONENTS>
              Image<SampledType, 4, DEPTH, ARRAYED, 0, SAMPLED, FORMAT, COMPONENTS>
=======
  --> $DIR/gather_err.rs:16:34
   |
LL |     let r2: glam::Vec4 = image3d.gather(*sampler, v3, 0);
   |                                  ^^^^^^ the trait `HasGather` is not implemented for `Image<f32, 2, 2, 0, 0, 1, 0, 4>`
   |
   = help: the following other types implement trait `HasGather`:
             Image<SampledType, 1, DEPTH, ARRAYED, 0, SAMPLED, FORMAT, COMPONENTS>
             Image<SampledType, 3, DEPTH, ARRAYED, 0, SAMPLED, FORMAT, COMPONENTS>
             Image<SampledType, 4, DEPTH, ARRAYED, 0, SAMPLED, FORMAT, COMPONENTS>
>>>>>>> 2232fcb7
note: required by a bound in `Image::<SampledType, DIM, DEPTH, ARRAYED, spirv_std::::image::{impl#1}::{constant#0}, SAMPLED, FORMAT, COMPONENTS>::gather`
  --> $SPIRV_STD_SRC/image.rs:212:15
   |
LL |     pub fn gather<F>(
   |            ------ required by a bound in this associated function
...
LL |         Self: HasGather,
   |               ^^^^^^^^^ required by this bound in `Image::<SampledType, DIM, DEPTH, ARRAYED, spirv_std::::image::{impl#1}::{constant#0}, SAMPLED, FORMAT, COMPONENTS>::gather`

error: aborting due to 2 previous errors

For more information about this error, try `rustc --explain E0277`.<|MERGE_RESOLUTION|>--- conflicted
+++ resolved
@@ -1,15 +1,4 @@
 error[E0277]: the trait bound `Image<f32, 0, 2, 0, 0, 1, 0, 4>: HasGather` is not satisfied
-<<<<<<< HEAD
-   --> $DIR/gather_err.rs:15:34
-    |
- 15 |     let r1: glam::Vec4 = image1d.gather(*sampler, 0.0f32, 0);
-    |                                  ^^^^^^ the trait `HasGather` is not implemented for `Image<f32, 0, 2, 0, 0, 1, 0, 4>`
-    |
-    = help: the following other types implement trait `HasGather`:
-              Image<SampledType, 1, DEPTH, ARRAYED, 0, SAMPLED, FORMAT, COMPONENTS>
-              Image<SampledType, 3, DEPTH, ARRAYED, 0, SAMPLED, FORMAT, COMPONENTS>
-              Image<SampledType, 4, DEPTH, ARRAYED, 0, SAMPLED, FORMAT, COMPONENTS>
-=======
   --> $DIR/gather_err.rs:15:34
    |
 LL |     let r1: glam::Vec4 = image1d.gather(*sampler, 0.0f32, 0);
@@ -19,7 +8,6 @@
              Image<SampledType, 1, DEPTH, ARRAYED, 0, SAMPLED, FORMAT, COMPONENTS>
              Image<SampledType, 3, DEPTH, ARRAYED, 0, SAMPLED, FORMAT, COMPONENTS>
              Image<SampledType, 4, DEPTH, ARRAYED, 0, SAMPLED, FORMAT, COMPONENTS>
->>>>>>> 2232fcb7
 note: required by a bound in `Image::<SampledType, DIM, DEPTH, ARRAYED, spirv_std::::image::{impl#1}::{constant#0}, SAMPLED, FORMAT, COMPONENTS>::gather`
   --> $SPIRV_STD_SRC/image.rs:212:15
    |
@@ -30,17 +18,6 @@
    |               ^^^^^^^^^ required by this bound in `Image::<SampledType, DIM, DEPTH, ARRAYED, spirv_std::::image::{impl#1}::{constant#0}, SAMPLED, FORMAT, COMPONENTS>::gather`
 
 error[E0277]: the trait bound `Image<f32, 2, 2, 0, 0, 1, 0, 4>: HasGather` is not satisfied
-<<<<<<< HEAD
-   --> $DIR/gather_err.rs:16:34
-    |
- 16 |     let r2: glam::Vec4 = image3d.gather(*sampler, v3, 0);
-    |                                  ^^^^^^ the trait `HasGather` is not implemented for `Image<f32, 2, 2, 0, 0, 1, 0, 4>`
-    |
-    = help: the following other types implement trait `HasGather`:
-              Image<SampledType, 1, DEPTH, ARRAYED, 0, SAMPLED, FORMAT, COMPONENTS>
-              Image<SampledType, 3, DEPTH, ARRAYED, 0, SAMPLED, FORMAT, COMPONENTS>
-              Image<SampledType, 4, DEPTH, ARRAYED, 0, SAMPLED, FORMAT, COMPONENTS>
-=======
   --> $DIR/gather_err.rs:16:34
    |
 LL |     let r2: glam::Vec4 = image3d.gather(*sampler, v3, 0);
@@ -50,7 +27,6 @@
              Image<SampledType, 1, DEPTH, ARRAYED, 0, SAMPLED, FORMAT, COMPONENTS>
              Image<SampledType, 3, DEPTH, ARRAYED, 0, SAMPLED, FORMAT, COMPONENTS>
              Image<SampledType, 4, DEPTH, ARRAYED, 0, SAMPLED, FORMAT, COMPONENTS>
->>>>>>> 2232fcb7
 note: required by a bound in `Image::<SampledType, DIM, DEPTH, ARRAYED, spirv_std::::image::{impl#1}::{constant#0}, SAMPLED, FORMAT, COMPONENTS>::gather`
   --> $SPIRV_STD_SRC/image.rs:212:15
    |
