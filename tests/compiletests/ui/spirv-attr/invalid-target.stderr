error: attribute is only valid on a struct, not on a macro def
  --> $DIR/invalid-target.rs:38:5
   |
LL |     sampler, block, sampled_image, generic_image_type, // struct-only
   |     ^^^^^^^

error: attribute is only valid on a struct, not on a macro def
  --> $DIR/invalid-target.rs:38:14
   |
LL |     sampler, block, sampled_image, generic_image_type, // struct-only
   |              ^^^^^

error: attribute is only valid on a struct, not on a macro def
  --> $DIR/invalid-target.rs:38:21
   |
LL |     sampler, block, sampled_image, generic_image_type, // struct-only
   |                     ^^^^^^^^^^^^^

error: attribute is only valid on a struct, not on a macro def
  --> $DIR/invalid-target.rs:38:36
   |
LL |     sampler, block, sampled_image, generic_image_type, // struct-only
   |                                    ^^^^^^^^^^^^^^^^^^

error: attribute is only valid on a function, not on a macro def
  --> $DIR/invalid-target.rs:39:5
   |
LL |     vertex, // fn-only
   |     ^^^^^^

error: attribute is only valid on a function parameter, not on a macro def
  --> $DIR/invalid-target.rs:40:5
   |
LL |     uniform, position, descriptor_set = 0, binding = 0, flat, invariant, // param-only
   |     ^^^^^^^

error: attribute is only valid on a function parameter, not on a macro def
  --> $DIR/invalid-target.rs:40:14
   |
LL |     uniform, position, descriptor_set = 0, binding = 0, flat, invariant, // param-only
   |              ^^^^^^^^

error: attribute is only valid on a function parameter, not on a macro def
  --> $DIR/invalid-target.rs:40:24
   |
LL |     uniform, position, descriptor_set = 0, binding = 0, flat, invariant, // param-only
   |                        ^^^^^^^^^^^^^^^^^^

error: attribute is only valid on a function parameter, not on a macro def
  --> $DIR/invalid-target.rs:40:44
   |
LL |     uniform, position, descriptor_set = 0, binding = 0, flat, invariant, // param-only
   |                                            ^^^^^^^^^^^

error: attribute is only valid on a function parameter, not on a macro def
  --> $DIR/invalid-target.rs:40:57
   |
LL |     uniform, position, descriptor_set = 0, binding = 0, flat, invariant, // param-only
   |                                                         ^^^^

error: attribute is only valid on a function parameter, not on a macro def
  --> $DIR/invalid-target.rs:40:63
   |
LL |     uniform, position, descriptor_set = 0, binding = 0, flat, invariant, // param-only
   |                                                               ^^^^^^^^^

error: attribute is only valid on a struct, not on a extern crate
  --> $DIR/invalid-target.rs:47:5
   |
LL |     sampler, block, sampled_image, generic_image_type, // struct-only
   |     ^^^^^^^

error: attribute is only valid on a struct, not on a extern crate
  --> $DIR/invalid-target.rs:47:14
   |
LL |     sampler, block, sampled_image, generic_image_type, // struct-only
   |              ^^^^^

error: attribute is only valid on a struct, not on a extern crate
  --> $DIR/invalid-target.rs:47:21
   |
LL |     sampler, block, sampled_image, generic_image_type, // struct-only
   |                     ^^^^^^^^^^^^^

error: attribute is only valid on a struct, not on a extern crate
  --> $DIR/invalid-target.rs:47:36
   |
LL |     sampler, block, sampled_image, generic_image_type, // struct-only
   |                                    ^^^^^^^^^^^^^^^^^^

error: attribute is only valid on a function, not on a extern crate
  --> $DIR/invalid-target.rs:48:5
   |
LL |     vertex, // fn-only
   |     ^^^^^^

error: attribute is only valid on a function parameter, not on a extern crate
  --> $DIR/invalid-target.rs:49:5
   |
LL |     uniform, position, descriptor_set = 0, binding = 0, flat, invariant, // param-only
   |     ^^^^^^^

error: attribute is only valid on a function parameter, not on a extern crate
  --> $DIR/invalid-target.rs:49:14
   |
LL |     uniform, position, descriptor_set = 0, binding = 0, flat, invariant, // param-only
   |              ^^^^^^^^

error: attribute is only valid on a function parameter, not on a extern crate
  --> $DIR/invalid-target.rs:49:24
   |
LL |     uniform, position, descriptor_set = 0, binding = 0, flat, invariant, // param-only
   |                        ^^^^^^^^^^^^^^^^^^

error: attribute is only valid on a function parameter, not on a extern crate
  --> $DIR/invalid-target.rs:49:44
   |
LL |     uniform, position, descriptor_set = 0, binding = 0, flat, invariant, // param-only
   |                                            ^^^^^^^^^^^

error: attribute is only valid on a function parameter, not on a extern crate
  --> $DIR/invalid-target.rs:49:57
   |
LL |     uniform, position, descriptor_set = 0, binding = 0, flat, invariant, // param-only
   |                                                         ^^^^

error: attribute is only valid on a function parameter, not on a extern crate
  --> $DIR/invalid-target.rs:49:63
   |
LL |     uniform, position, descriptor_set = 0, binding = 0, flat, invariant, // param-only
   |                                                               ^^^^^^^^^

error: attribute is only valid on a struct, not on a use
  --> $DIR/invalid-target.rs:54:5
   |
LL |     sampler, block, sampled_image, generic_image_type, // struct-only
   |     ^^^^^^^

error: attribute is only valid on a struct, not on a use
  --> $DIR/invalid-target.rs:54:14
   |
LL |     sampler, block, sampled_image, generic_image_type, // struct-only
   |              ^^^^^

error: attribute is only valid on a struct, not on a use
  --> $DIR/invalid-target.rs:54:21
   |
LL |     sampler, block, sampled_image, generic_image_type, // struct-only
   |                     ^^^^^^^^^^^^^

error: attribute is only valid on a struct, not on a use
  --> $DIR/invalid-target.rs:54:36
   |
LL |     sampler, block, sampled_image, generic_image_type, // struct-only
   |                                    ^^^^^^^^^^^^^^^^^^

error: attribute is only valid on a function, not on a use
  --> $DIR/invalid-target.rs:55:5
   |
LL |     vertex, // fn-only
   |     ^^^^^^

error: attribute is only valid on a function parameter, not on a use
  --> $DIR/invalid-target.rs:56:5
   |
LL |     uniform, position, descriptor_set = 0, binding = 0, flat, invariant, // param-only
   |     ^^^^^^^

error: attribute is only valid on a function parameter, not on a use
  --> $DIR/invalid-target.rs:56:14
   |
LL |     uniform, position, descriptor_set = 0, binding = 0, flat, invariant, // param-only
   |              ^^^^^^^^

error: attribute is only valid on a function parameter, not on a use
  --> $DIR/invalid-target.rs:56:24
   |
LL |     uniform, position, descriptor_set = 0, binding = 0, flat, invariant, // param-only
   |                        ^^^^^^^^^^^^^^^^^^

error: attribute is only valid on a function parameter, not on a use
  --> $DIR/invalid-target.rs:56:44
   |
LL |     uniform, position, descriptor_set = 0, binding = 0, flat, invariant, // param-only
   |                                            ^^^^^^^^^^^

error: attribute is only valid on a function parameter, not on a use
  --> $DIR/invalid-target.rs:56:57
   |
LL |     uniform, position, descriptor_set = 0, binding = 0, flat, invariant, // param-only
   |                                                         ^^^^

error: attribute is only valid on a function parameter, not on a use
  --> $DIR/invalid-target.rs:56:63
   |
LL |     uniform, position, descriptor_set = 0, binding = 0, flat, invariant, // param-only
   |                                                               ^^^^^^^^^

error: attribute is only valid on a struct, not on a module
  --> $DIR/invalid-target.rs:61:5
   |
LL |     sampler, block, sampled_image, generic_image_type, // struct-only
   |     ^^^^^^^

error: attribute is only valid on a struct, not on a module
  --> $DIR/invalid-target.rs:61:14
   |
LL |     sampler, block, sampled_image, generic_image_type, // struct-only
   |              ^^^^^

error: attribute is only valid on a struct, not on a module
  --> $DIR/invalid-target.rs:61:21
   |
LL |     sampler, block, sampled_image, generic_image_type, // struct-only
   |                     ^^^^^^^^^^^^^

error: attribute is only valid on a struct, not on a module
  --> $DIR/invalid-target.rs:61:36
   |
LL |     sampler, block, sampled_image, generic_image_type, // struct-only
   |                                    ^^^^^^^^^^^^^^^^^^

error: attribute is only valid on a function, not on a module
  --> $DIR/invalid-target.rs:62:5
   |
LL |     vertex, // fn-only
   |     ^^^^^^

error: attribute is only valid on a function parameter, not on a module
  --> $DIR/invalid-target.rs:63:5
   |
LL |     uniform, position, descriptor_set = 0, binding = 0, flat, invariant, // param-only
   |     ^^^^^^^

error: attribute is only valid on a function parameter, not on a module
  --> $DIR/invalid-target.rs:63:14
   |
LL |     uniform, position, descriptor_set = 0, binding = 0, flat, invariant, // param-only
   |              ^^^^^^^^

error: attribute is only valid on a function parameter, not on a module
  --> $DIR/invalid-target.rs:63:24
   |
LL |     uniform, position, descriptor_set = 0, binding = 0, flat, invariant, // param-only
   |                        ^^^^^^^^^^^^^^^^^^

error: attribute is only valid on a function parameter, not on a module
  --> $DIR/invalid-target.rs:63:44
   |
LL |     uniform, position, descriptor_set = 0, binding = 0, flat, invariant, // param-only
   |                                            ^^^^^^^^^^^

error: attribute is only valid on a function parameter, not on a module
  --> $DIR/invalid-target.rs:63:57
   |
LL |     uniform, position, descriptor_set = 0, binding = 0, flat, invariant, // param-only
   |                                                         ^^^^

error: attribute is only valid on a function parameter, not on a module
  --> $DIR/invalid-target.rs:63:63
   |
LL |     uniform, position, descriptor_set = 0, binding = 0, flat, invariant, // param-only
   |                                                               ^^^^^^^^^

error: attribute is only valid on a struct, not on a foreign module
  --> $DIR/invalid-target.rs:68:5
   |
LL |     sampler, block, sampled_image, generic_image_type, // struct-only
   |     ^^^^^^^

error: attribute is only valid on a struct, not on a foreign module
  --> $DIR/invalid-target.rs:68:14
   |
LL |     sampler, block, sampled_image, generic_image_type, // struct-only
   |              ^^^^^

error: attribute is only valid on a struct, not on a foreign module
  --> $DIR/invalid-target.rs:68:21
   |
LL |     sampler, block, sampled_image, generic_image_type, // struct-only
   |                     ^^^^^^^^^^^^^

error: attribute is only valid on a struct, not on a foreign module
  --> $DIR/invalid-target.rs:68:36
   |
LL |     sampler, block, sampled_image, generic_image_type, // struct-only
   |                                    ^^^^^^^^^^^^^^^^^^

error: attribute is only valid on a function, not on a foreign module
  --> $DIR/invalid-target.rs:69:5
   |
LL |     vertex, // fn-only
   |     ^^^^^^

error: attribute is only valid on a function parameter, not on a foreign module
  --> $DIR/invalid-target.rs:70:5
   |
LL |     uniform, position, descriptor_set = 0, binding = 0, flat, invariant, // param-only
   |     ^^^^^^^

error: attribute is only valid on a function parameter, not on a foreign module
  --> $DIR/invalid-target.rs:70:14
   |
LL |     uniform, position, descriptor_set = 0, binding = 0, flat, invariant, // param-only
   |              ^^^^^^^^

error: attribute is only valid on a function parameter, not on a foreign module
  --> $DIR/invalid-target.rs:70:24
   |
LL |     uniform, position, descriptor_set = 0, binding = 0, flat, invariant, // param-only
   |                        ^^^^^^^^^^^^^^^^^^

error: attribute is only valid on a function parameter, not on a foreign module
  --> $DIR/invalid-target.rs:70:44
   |
LL |     uniform, position, descriptor_set = 0, binding = 0, flat, invariant, // param-only
   |                                            ^^^^^^^^^^^

error: attribute is only valid on a function parameter, not on a foreign module
  --> $DIR/invalid-target.rs:70:57
   |
LL |     uniform, position, descriptor_set = 0, binding = 0, flat, invariant, // param-only
   |                                                         ^^^^

error: attribute is only valid on a function parameter, not on a foreign module
  --> $DIR/invalid-target.rs:70:63
   |
LL |     uniform, position, descriptor_set = 0, binding = 0, flat, invariant, // param-only
   |                                                               ^^^^^^^^^

error: attribute is only valid on a struct, not on a static item
  --> $DIR/invalid-target.rs:96:5
   |
LL |     sampler, block, sampled_image, generic_image_type, // struct-only
   |     ^^^^^^^

error: attribute is only valid on a struct, not on a static item
  --> $DIR/invalid-target.rs:96:14
   |
LL |     sampler, block, sampled_image, generic_image_type, // struct-only
   |              ^^^^^

error: attribute is only valid on a struct, not on a static item
  --> $DIR/invalid-target.rs:96:21
   |
LL |     sampler, block, sampled_image, generic_image_type, // struct-only
   |                     ^^^^^^^^^^^^^

error: attribute is only valid on a struct, not on a static item
  --> $DIR/invalid-target.rs:96:36
   |
LL |     sampler, block, sampled_image, generic_image_type, // struct-only
   |                                    ^^^^^^^^^^^^^^^^^^

error: attribute is only valid on a function, not on a static item
  --> $DIR/invalid-target.rs:97:5
   |
LL |     vertex, // fn-only
   |     ^^^^^^

error: attribute is only valid on a function parameter, not on a static item
  --> $DIR/invalid-target.rs:98:5
   |
LL |     uniform, position, descriptor_set = 0, binding = 0, flat, invariant, // param-only
   |     ^^^^^^^

error: attribute is only valid on a function parameter, not on a static item
  --> $DIR/invalid-target.rs:98:14
   |
LL |     uniform, position, descriptor_set = 0, binding = 0, flat, invariant, // param-only
   |              ^^^^^^^^

error: attribute is only valid on a function parameter, not on a static item
  --> $DIR/invalid-target.rs:98:24
   |
LL |     uniform, position, descriptor_set = 0, binding = 0, flat, invariant, // param-only
   |                        ^^^^^^^^^^^^^^^^^^

error: attribute is only valid on a function parameter, not on a static item
  --> $DIR/invalid-target.rs:98:44
   |
LL |     uniform, position, descriptor_set = 0, binding = 0, flat, invariant, // param-only
   |                                            ^^^^^^^^^^^

error: attribute is only valid on a function parameter, not on a static item
  --> $DIR/invalid-target.rs:98:57
   |
LL |     uniform, position, descriptor_set = 0, binding = 0, flat, invariant, // param-only
   |                                                         ^^^^

error: attribute is only valid on a function parameter, not on a static item
  --> $DIR/invalid-target.rs:98:63
   |
LL |     uniform, position, descriptor_set = 0, binding = 0, flat, invariant, // param-only
   |                                                               ^^^^^^^^^

error: attribute is only valid on a struct, not on a constant item
  --> $DIR/invalid-target.rs:103:5
   |
LL |     sampler, block, sampled_image, generic_image_type, // struct-only
   |     ^^^^^^^

error: attribute is only valid on a struct, not on a constant item
  --> $DIR/invalid-target.rs:103:14
   |
LL |     sampler, block, sampled_image, generic_image_type, // struct-only
   |              ^^^^^

error: attribute is only valid on a struct, not on a constant item
  --> $DIR/invalid-target.rs:103:21
   |
LL |     sampler, block, sampled_image, generic_image_type, // struct-only
   |                     ^^^^^^^^^^^^^

error: attribute is only valid on a struct, not on a constant item
  --> $DIR/invalid-target.rs:103:36
   |
LL |     sampler, block, sampled_image, generic_image_type, // struct-only
   |                                    ^^^^^^^^^^^^^^^^^^

error: attribute is only valid on a function, not on a constant item
  --> $DIR/invalid-target.rs:104:5
   |
LL |     vertex, // fn-only
   |     ^^^^^^

error: attribute is only valid on a function parameter, not on a constant item
  --> $DIR/invalid-target.rs:105:5
   |
LL |     uniform, position, descriptor_set = 0, binding = 0, flat, invariant, // param-only
   |     ^^^^^^^

error: attribute is only valid on a function parameter, not on a constant item
  --> $DIR/invalid-target.rs:105:14
   |
LL |     uniform, position, descriptor_set = 0, binding = 0, flat, invariant, // param-only
   |              ^^^^^^^^

error: attribute is only valid on a function parameter, not on a constant item
  --> $DIR/invalid-target.rs:105:24
   |
LL |     uniform, position, descriptor_set = 0, binding = 0, flat, invariant, // param-only
   |                        ^^^^^^^^^^^^^^^^^^

error: attribute is only valid on a function parameter, not on a constant item
  --> $DIR/invalid-target.rs:105:44
   |
LL |     uniform, position, descriptor_set = 0, binding = 0, flat, invariant, // param-only
   |                                            ^^^^^^^^^^^

error: attribute is only valid on a function parameter, not on a constant item
  --> $DIR/invalid-target.rs:105:57
   |
LL |     uniform, position, descriptor_set = 0, binding = 0, flat, invariant, // param-only
   |                                                         ^^^^

error: attribute is only valid on a function parameter, not on a constant item
  --> $DIR/invalid-target.rs:105:63
   |
LL |     uniform, position, descriptor_set = 0, binding = 0, flat, invariant, // param-only
   |                                                               ^^^^^^^^^

error: attribute is only valid on a struct, not on a type alias
  --> $DIR/invalid-target.rs:110:5
   |
LL |     sampler, block, sampled_image, generic_image_type, // struct-only
   |     ^^^^^^^

error: attribute is only valid on a struct, not on a type alias
  --> $DIR/invalid-target.rs:110:14
   |
LL |     sampler, block, sampled_image, generic_image_type, // struct-only
   |              ^^^^^

error: attribute is only valid on a struct, not on a type alias
  --> $DIR/invalid-target.rs:110:21
   |
LL |     sampler, block, sampled_image, generic_image_type, // struct-only
   |                     ^^^^^^^^^^^^^

error: attribute is only valid on a struct, not on a type alias
  --> $DIR/invalid-target.rs:110:36
   |
LL |     sampler, block, sampled_image, generic_image_type, // struct-only
   |                                    ^^^^^^^^^^^^^^^^^^

error: attribute is only valid on a function, not on a type alias
  --> $DIR/invalid-target.rs:111:5
   |
LL |     vertex, // fn-only
   |     ^^^^^^

error: attribute is only valid on a function parameter, not on a type alias
  --> $DIR/invalid-target.rs:112:5
   |
LL |     uniform, position, descriptor_set = 0, binding = 0, flat, invariant, // param-only
   |     ^^^^^^^

error: attribute is only valid on a function parameter, not on a type alias
  --> $DIR/invalid-target.rs:112:14
   |
LL |     uniform, position, descriptor_set = 0, binding = 0, flat, invariant, // param-only
   |              ^^^^^^^^

error: attribute is only valid on a function parameter, not on a type alias
  --> $DIR/invalid-target.rs:112:24
   |
LL |     uniform, position, descriptor_set = 0, binding = 0, flat, invariant, // param-only
   |                        ^^^^^^^^^^^^^^^^^^

error: attribute is only valid on a function parameter, not on a type alias
  --> $DIR/invalid-target.rs:112:44
   |
LL |     uniform, position, descriptor_set = 0, binding = 0, flat, invariant, // param-only
   |                                            ^^^^^^^^^^^

error: attribute is only valid on a function parameter, not on a type alias
  --> $DIR/invalid-target.rs:112:57
   |
LL |     uniform, position, descriptor_set = 0, binding = 0, flat, invariant, // param-only
   |                                                         ^^^^

error: attribute is only valid on a function parameter, not on a type alias
  --> $DIR/invalid-target.rs:112:63
   |
LL |     uniform, position, descriptor_set = 0, binding = 0, flat, invariant, // param-only
   |                                                               ^^^^^^^^^

error: attribute is only valid on a struct, not on a type alias
  --> $DIR/invalid-target.rs:117:5
   |
LL |     sampler, block, sampled_image, generic_image_type, // struct-only
   |     ^^^^^^^

error: attribute is only valid on a struct, not on a type alias
  --> $DIR/invalid-target.rs:117:14
   |
LL |     sampler, block, sampled_image, generic_image_type, // struct-only
   |              ^^^^^

error: attribute is only valid on a struct, not on a type alias
  --> $DIR/invalid-target.rs:117:21
   |
LL |     sampler, block, sampled_image, generic_image_type, // struct-only
   |                     ^^^^^^^^^^^^^

error: attribute is only valid on a struct, not on a type alias
  --> $DIR/invalid-target.rs:117:36
   |
LL |     sampler, block, sampled_image, generic_image_type, // struct-only
   |                                    ^^^^^^^^^^^^^^^^^^

error: attribute is only valid on a function, not on a type alias
  --> $DIR/invalid-target.rs:118:5
   |
LL |     vertex, // fn-only
   |     ^^^^^^

error: attribute is only valid on a function parameter, not on a type alias
  --> $DIR/invalid-target.rs:119:5
   |
LL |     uniform, position, descriptor_set = 0, binding = 0, flat, invariant, // param-only
   |     ^^^^^^^

error: attribute is only valid on a function parameter, not on a type alias
  --> $DIR/invalid-target.rs:119:14
   |
LL |     uniform, position, descriptor_set = 0, binding = 0, flat, invariant, // param-only
   |              ^^^^^^^^

error: attribute is only valid on a function parameter, not on a type alias
  --> $DIR/invalid-target.rs:119:24
   |
LL |     uniform, position, descriptor_set = 0, binding = 0, flat, invariant, // param-only
   |                        ^^^^^^^^^^^^^^^^^^

error: attribute is only valid on a function parameter, not on a type alias
  --> $DIR/invalid-target.rs:119:44
   |
LL |     uniform, position, descriptor_set = 0, binding = 0, flat, invariant, // param-only
   |                                            ^^^^^^^^^^^

error: attribute is only valid on a function parameter, not on a type alias
  --> $DIR/invalid-target.rs:119:57
   |
LL |     uniform, position, descriptor_set = 0, binding = 0, flat, invariant, // param-only
   |                                                         ^^^^

error: attribute is only valid on a function parameter, not on a type alias
  --> $DIR/invalid-target.rs:119:63
   |
LL |     uniform, position, descriptor_set = 0, binding = 0, flat, invariant, // param-only
   |                                                               ^^^^^^^^^

error: attribute is only valid on a struct, not on a enum
  --> $DIR/invalid-target.rs:128:5
   |
LL |     sampler, block, sampled_image, generic_image_type, // struct-only
   |     ^^^^^^^

error: attribute is only valid on a struct, not on a enum
  --> $DIR/invalid-target.rs:128:14
   |
LL |     sampler, block, sampled_image, generic_image_type, // struct-only
   |              ^^^^^

error: attribute is only valid on a struct, not on a enum
  --> $DIR/invalid-target.rs:128:21
   |
LL |     sampler, block, sampled_image, generic_image_type, // struct-only
   |                     ^^^^^^^^^^^^^

error: attribute is only valid on a struct, not on a enum
  --> $DIR/invalid-target.rs:128:36
   |
LL |     sampler, block, sampled_image, generic_image_type, // struct-only
   |                                    ^^^^^^^^^^^^^^^^^^

error: attribute is only valid on a function, not on a enum
  --> $DIR/invalid-target.rs:129:5
   |
LL |     vertex, // fn-only
   |     ^^^^^^

error: attribute is only valid on a function parameter, not on a enum
  --> $DIR/invalid-target.rs:130:5
   |
LL |     uniform, position, descriptor_set = 0, binding = 0, flat, invariant, // param-only
   |     ^^^^^^^

error: attribute is only valid on a function parameter, not on a enum
  --> $DIR/invalid-target.rs:130:14
   |
LL |     uniform, position, descriptor_set = 0, binding = 0, flat, invariant, // param-only
   |              ^^^^^^^^

error: attribute is only valid on a function parameter, not on a enum
  --> $DIR/invalid-target.rs:130:24
   |
LL |     uniform, position, descriptor_set = 0, binding = 0, flat, invariant, // param-only
   |                        ^^^^^^^^^^^^^^^^^^

error: attribute is only valid on a function parameter, not on a enum
  --> $DIR/invalid-target.rs:130:44
   |
LL |     uniform, position, descriptor_set = 0, binding = 0, flat, invariant, // param-only
   |                                            ^^^^^^^^^^^

error: attribute is only valid on a function parameter, not on a enum
  --> $DIR/invalid-target.rs:130:57
   |
LL |     uniform, position, descriptor_set = 0, binding = 0, flat, invariant, // param-only
   |                                                         ^^^^

error: attribute is only valid on a function parameter, not on a enum
  --> $DIR/invalid-target.rs:130:63
   |
LL |     uniform, position, descriptor_set = 0, binding = 0, flat, invariant, // param-only
   |                                                               ^^^^^^^^^

error: attribute is only valid on a struct, not on a enum variant
  --> $DIR/invalid-target.rs:134:9
   |
LL |         sampler, block, sampled_image, generic_image_type, // struct-only
   |         ^^^^^^^

error: attribute is only valid on a struct, not on a enum variant
  --> $DIR/invalid-target.rs:134:18
   |
LL |         sampler, block, sampled_image, generic_image_type, // struct-only
   |                  ^^^^^

error: attribute is only valid on a struct, not on a enum variant
  --> $DIR/invalid-target.rs:134:25
   |
LL |         sampler, block, sampled_image, generic_image_type, // struct-only
   |                         ^^^^^^^^^^^^^

error: attribute is only valid on a struct, not on a enum variant
  --> $DIR/invalid-target.rs:134:40
   |
LL |         sampler, block, sampled_image, generic_image_type, // struct-only
   |                                        ^^^^^^^^^^^^^^^^^^

error: attribute is only valid on a function, not on a enum variant
  --> $DIR/invalid-target.rs:135:9
   |
LL |         vertex, // fn-only
   |         ^^^^^^

error: attribute is only valid on a function parameter, not on a enum variant
  --> $DIR/invalid-target.rs:136:9
   |
LL |         uniform, position, descriptor_set = 0, binding = 0, flat, invariant, // param-only
   |         ^^^^^^^

error: attribute is only valid on a function parameter, not on a enum variant
  --> $DIR/invalid-target.rs:136:18
   |
LL |         uniform, position, descriptor_set = 0, binding = 0, flat, invariant, // param-only
   |                  ^^^^^^^^

error: attribute is only valid on a function parameter, not on a enum variant
  --> $DIR/invalid-target.rs:136:28
   |
LL |         uniform, position, descriptor_set = 0, binding = 0, flat, invariant, // param-only
   |                            ^^^^^^^^^^^^^^^^^^

error: attribute is only valid on a function parameter, not on a enum variant
  --> $DIR/invalid-target.rs:136:48
   |
LL |         uniform, position, descriptor_set = 0, binding = 0, flat, invariant, // param-only
   |                                                ^^^^^^^^^^^

error: attribute is only valid on a function parameter, not on a enum variant
  --> $DIR/invalid-target.rs:136:61
   |
LL |         uniform, position, descriptor_set = 0, binding = 0, flat, invariant, // param-only
   |                                                             ^^^^

error: attribute is only valid on a function parameter, not on a enum variant
  --> $DIR/invalid-target.rs:136:67
   |
LL |         uniform, position, descriptor_set = 0, binding = 0, flat, invariant, // param-only
   |                                                                   ^^^^^^^^^

error: attribute is only valid on a struct, not on a struct field
  --> $DIR/invalid-target.rs:140:13
   |
LL |             sampler, block, sampled_image, generic_image_type, // struct-only
   |             ^^^^^^^

error: attribute is only valid on a struct, not on a struct field
  --> $DIR/invalid-target.rs:140:22
   |
LL |             sampler, block, sampled_image, generic_image_type, // struct-only
   |                      ^^^^^

error: attribute is only valid on a struct, not on a struct field
  --> $DIR/invalid-target.rs:140:29
   |
LL |             sampler, block, sampled_image, generic_image_type, // struct-only
   |                             ^^^^^^^^^^^^^

error: attribute is only valid on a struct, not on a struct field
  --> $DIR/invalid-target.rs:140:44
   |
LL |             sampler, block, sampled_image, generic_image_type, // struct-only
   |                                            ^^^^^^^^^^^^^^^^^^

error: attribute is only valid on a function, not on a struct field
  --> $DIR/invalid-target.rs:141:13
   |
LL |             vertex, // fn-only
   |             ^^^^^^

error: attribute is only valid on a function parameter, not on a struct field
  --> $DIR/invalid-target.rs:142:13
   |
LL |             uniform, position, descriptor_set = 0, binding = 0, flat, invariant, // param-only
   |             ^^^^^^^

error: attribute is only valid on a function parameter, not on a struct field
  --> $DIR/invalid-target.rs:142:22
   |
LL |             uniform, position, descriptor_set = 0, binding = 0, flat, invariant, // param-only
   |                      ^^^^^^^^

error: attribute is only valid on a function parameter, not on a struct field
  --> $DIR/invalid-target.rs:142:32
   |
LL |             uniform, position, descriptor_set = 0, binding = 0, flat, invariant, // param-only
   |                                ^^^^^^^^^^^^^^^^^^

error: attribute is only valid on a function parameter, not on a struct field
  --> $DIR/invalid-target.rs:142:52
   |
LL |             uniform, position, descriptor_set = 0, binding = 0, flat, invariant, // param-only
   |                                                    ^^^^^^^^^^^

error: attribute is only valid on a function parameter, not on a struct field
  --> $DIR/invalid-target.rs:142:65
   |
LL |             uniform, position, descriptor_set = 0, binding = 0, flat, invariant, // param-only
   |                                                                 ^^^^

error: attribute is only valid on a function parameter, not on a struct field
  --> $DIR/invalid-target.rs:142:71
   |
LL |             uniform, position, descriptor_set = 0, binding = 0, flat, invariant, // param-only
   |                                                                       ^^^^^^^^^

error: attribute is only valid on a struct, not on a union
  --> $DIR/invalid-target.rs:149:5
   |
LL |     sampler, block, sampled_image, generic_image_type, // struct-only
   |     ^^^^^^^

error: attribute is only valid on a struct, not on a union
  --> $DIR/invalid-target.rs:149:14
   |
LL |     sampler, block, sampled_image, generic_image_type, // struct-only
   |              ^^^^^

error: attribute is only valid on a struct, not on a union
  --> $DIR/invalid-target.rs:149:21
   |
LL |     sampler, block, sampled_image, generic_image_type, // struct-only
   |                     ^^^^^^^^^^^^^

error: attribute is only valid on a struct, not on a union
  --> $DIR/invalid-target.rs:149:36
   |
LL |     sampler, block, sampled_image, generic_image_type, // struct-only
   |                                    ^^^^^^^^^^^^^^^^^^

error: attribute is only valid on a function, not on a union
  --> $DIR/invalid-target.rs:150:5
   |
LL |     vertex, // fn-only
   |     ^^^^^^

error: attribute is only valid on a function parameter, not on a union
  --> $DIR/invalid-target.rs:151:5
   |
LL |     uniform, position, descriptor_set = 0, binding = 0, flat, invariant, // param-only
   |     ^^^^^^^

error: attribute is only valid on a function parameter, not on a union
  --> $DIR/invalid-target.rs:151:14
   |
LL |     uniform, position, descriptor_set = 0, binding = 0, flat, invariant, // param-only
   |              ^^^^^^^^

error: attribute is only valid on a function parameter, not on a union
  --> $DIR/invalid-target.rs:151:24
   |
LL |     uniform, position, descriptor_set = 0, binding = 0, flat, invariant, // param-only
   |                        ^^^^^^^^^^^^^^^^^^

error: attribute is only valid on a function parameter, not on a union
  --> $DIR/invalid-target.rs:151:44
   |
LL |     uniform, position, descriptor_set = 0, binding = 0, flat, invariant, // param-only
   |                                            ^^^^^^^^^^^

error: attribute is only valid on a function parameter, not on a union
  --> $DIR/invalid-target.rs:151:57
   |
LL |     uniform, position, descriptor_set = 0, binding = 0, flat, invariant, // param-only
   |                                                         ^^^^

error: attribute is only valid on a function parameter, not on a union
  --> $DIR/invalid-target.rs:151:63
   |
LL |     uniform, position, descriptor_set = 0, binding = 0, flat, invariant, // param-only
   |                                                               ^^^^^^^^^

error: attribute is only valid on a struct, not on a struct field
  --> $DIR/invalid-target.rs:155:9
   |
LL |         sampler, block, sampled_image, generic_image_type, // struct-only
   |         ^^^^^^^

error: attribute is only valid on a struct, not on a struct field
  --> $DIR/invalid-target.rs:155:18
   |
LL |         sampler, block, sampled_image, generic_image_type, // struct-only
   |                  ^^^^^

error: attribute is only valid on a struct, not on a struct field
  --> $DIR/invalid-target.rs:155:25
   |
LL |         sampler, block, sampled_image, generic_image_type, // struct-only
   |                         ^^^^^^^^^^^^^

error: attribute is only valid on a struct, not on a struct field
  --> $DIR/invalid-target.rs:155:40
   |
LL |         sampler, block, sampled_image, generic_image_type, // struct-only
   |                                        ^^^^^^^^^^^^^^^^^^

error: attribute is only valid on a function, not on a struct field
  --> $DIR/invalid-target.rs:156:9
   |
LL |         vertex, // fn-only
   |         ^^^^^^

error: attribute is only valid on a function parameter, not on a struct field
  --> $DIR/invalid-target.rs:157:9
   |
LL |         uniform, position, descriptor_set = 0, binding = 0, flat, invariant, // param-only
   |         ^^^^^^^

error: attribute is only valid on a function parameter, not on a struct field
  --> $DIR/invalid-target.rs:157:18
   |
LL |         uniform, position, descriptor_set = 0, binding = 0, flat, invariant, // param-only
   |                  ^^^^^^^^

error: attribute is only valid on a function parameter, not on a struct field
  --> $DIR/invalid-target.rs:157:28
   |
LL |         uniform, position, descriptor_set = 0, binding = 0, flat, invariant, // param-only
   |                            ^^^^^^^^^^^^^^^^^^

error: attribute is only valid on a function parameter, not on a struct field
  --> $DIR/invalid-target.rs:157:48
   |
LL |         uniform, position, descriptor_set = 0, binding = 0, flat, invariant, // param-only
   |                                                ^^^^^^^^^^^

error: attribute is only valid on a function parameter, not on a struct field
  --> $DIR/invalid-target.rs:157:61
   |
LL |         uniform, position, descriptor_set = 0, binding = 0, flat, invariant, // param-only
   |                                                             ^^^^

error: attribute is only valid on a function parameter, not on a struct field
  --> $DIR/invalid-target.rs:157:67
   |
LL |         uniform, position, descriptor_set = 0, binding = 0, flat, invariant, // param-only
   |                                                                   ^^^^^^^^^

error: attribute is only valid on a function, not on a struct
  --> $DIR/invalid-target.rs:163:5
   |
LL |     vertex, // fn-only
   |     ^^^^^^

error: attribute is only valid on a function parameter, not on a struct
  --> $DIR/invalid-target.rs:164:5
   |
LL |     uniform, position, descriptor_set = 0, binding = 0, flat, invariant, // param-only
   |     ^^^^^^^

error: attribute is only valid on a function parameter, not on a struct
  --> $DIR/invalid-target.rs:164:14
   |
LL |     uniform, position, descriptor_set = 0, binding = 0, flat, invariant, // param-only
   |              ^^^^^^^^

error: attribute is only valid on a function parameter, not on a struct
  --> $DIR/invalid-target.rs:164:24
   |
LL |     uniform, position, descriptor_set = 0, binding = 0, flat, invariant, // param-only
   |                        ^^^^^^^^^^^^^^^^^^

error: attribute is only valid on a function parameter, not on a struct
  --> $DIR/invalid-target.rs:164:44
   |
LL |     uniform, position, descriptor_set = 0, binding = 0, flat, invariant, // param-only
   |                                            ^^^^^^^^^^^

error: attribute is only valid on a function parameter, not on a struct
  --> $DIR/invalid-target.rs:164:57
   |
LL |     uniform, position, descriptor_set = 0, binding = 0, flat, invariant, // param-only
   |                                                         ^^^^

error: attribute is only valid on a function parameter, not on a struct
  --> $DIR/invalid-target.rs:164:63
   |
LL |     uniform, position, descriptor_set = 0, binding = 0, flat, invariant, // param-only
   |                                                               ^^^^^^^^^

error: attribute is only valid on a struct, not on a struct field
  --> $DIR/invalid-target.rs:168:9
   |
LL |         sampler, block, sampled_image, generic_image_type, // struct-only
   |         ^^^^^^^

error: attribute is only valid on a struct, not on a struct field
  --> $DIR/invalid-target.rs:168:18
   |
LL |         sampler, block, sampled_image, generic_image_type, // struct-only
   |                  ^^^^^

error: attribute is only valid on a struct, not on a struct field
  --> $DIR/invalid-target.rs:168:25
   |
LL |         sampler, block, sampled_image, generic_image_type, // struct-only
   |                         ^^^^^^^^^^^^^

error: attribute is only valid on a struct, not on a struct field
  --> $DIR/invalid-target.rs:168:40
   |
LL |         sampler, block, sampled_image, generic_image_type, // struct-only
   |                                        ^^^^^^^^^^^^^^^^^^

error: attribute is only valid on a function, not on a struct field
  --> $DIR/invalid-target.rs:169:9
   |
LL |         vertex, // fn-only
   |         ^^^^^^

error: attribute is only valid on a function parameter, not on a struct field
  --> $DIR/invalid-target.rs:170:9
   |
LL |         uniform, position, descriptor_set = 0, binding = 0, flat, invariant, // param-only
   |         ^^^^^^^

error: attribute is only valid on a function parameter, not on a struct field
  --> $DIR/invalid-target.rs:170:18
   |
LL |         uniform, position, descriptor_set = 0, binding = 0, flat, invariant, // param-only
   |                  ^^^^^^^^

error: attribute is only valid on a function parameter, not on a struct field
  --> $DIR/invalid-target.rs:170:28
   |
LL |         uniform, position, descriptor_set = 0, binding = 0, flat, invariant, // param-only
   |                            ^^^^^^^^^^^^^^^^^^

error: attribute is only valid on a function parameter, not on a struct field
  --> $DIR/invalid-target.rs:170:48
   |
LL |         uniform, position, descriptor_set = 0, binding = 0, flat, invariant, // param-only
   |                                                ^^^^^^^^^^^

error: attribute is only valid on a function parameter, not on a struct field
  --> $DIR/invalid-target.rs:170:61
   |
LL |         uniform, position, descriptor_set = 0, binding = 0, flat, invariant, // param-only
   |                                                             ^^^^

error: attribute is only valid on a function parameter, not on a struct field
  --> $DIR/invalid-target.rs:170:67
   |
LL |         uniform, position, descriptor_set = 0, binding = 0, flat, invariant, // param-only
   |                                                                   ^^^^^^^^^

<<<<<<< HEAD
error: attribute is only valid on a struct, not on a inherent implementation block
   --> $DIR/invalid-target.rs:176:5
    |
176 |     sampler, block, sampled_image, generic_image_type, // struct-only
    |     ^^^^^^^

error: attribute is only valid on a struct, not on a inherent implementation block
   --> $DIR/invalid-target.rs:176:14
    |
176 |     sampler, block, sampled_image, generic_image_type, // struct-only
    |              ^^^^^

error: attribute is only valid on a struct, not on a inherent implementation block
   --> $DIR/invalid-target.rs:176:21
    |
176 |     sampler, block, sampled_image, generic_image_type, // struct-only
    |                     ^^^^^^^^^^^^^

error: attribute is only valid on a struct, not on a inherent implementation block
   --> $DIR/invalid-target.rs:176:36
    |
176 |     sampler, block, sampled_image, generic_image_type, // struct-only
    |                                    ^^^^^^^^^^^^^^^^^^

error: attribute is only valid on a function, not on a inherent implementation block
   --> $DIR/invalid-target.rs:177:5
    |
177 |     vertex, // fn-only
    |     ^^^^^^

error: attribute is only valid on a function parameter, not on a inherent implementation block
   --> $DIR/invalid-target.rs:178:5
    |
178 |     uniform, position, descriptor_set = 0, binding = 0, flat, invariant, // param-only
    |     ^^^^^^^

error: attribute is only valid on a function parameter, not on a inherent implementation block
   --> $DIR/invalid-target.rs:178:14
    |
178 |     uniform, position, descriptor_set = 0, binding = 0, flat, invariant, // param-only
    |              ^^^^^^^^

error: attribute is only valid on a function parameter, not on a inherent implementation block
   --> $DIR/invalid-target.rs:178:24
    |
178 |     uniform, position, descriptor_set = 0, binding = 0, flat, invariant, // param-only
    |                        ^^^^^^^^^^^^^^^^^^

error: attribute is only valid on a function parameter, not on a inherent implementation block
   --> $DIR/invalid-target.rs:178:44
    |
178 |     uniform, position, descriptor_set = 0, binding = 0, flat, invariant, // param-only
    |                                            ^^^^^^^^^^^

error: attribute is only valid on a function parameter, not on a inherent implementation block
   --> $DIR/invalid-target.rs:178:57
    |
178 |     uniform, position, descriptor_set = 0, binding = 0, flat, invariant, // param-only
    |                                                         ^^^^

error: attribute is only valid on a function parameter, not on a inherent implementation block
   --> $DIR/invalid-target.rs:178:63
    |
178 |     uniform, position, descriptor_set = 0, binding = 0, flat, invariant, // param-only
    |                                                               ^^^^^^^^^
=======
error: attribute is only valid on a struct, not on a implementation block
  --> $DIR/invalid-target.rs:176:5
   |
LL |     sampler, block, sampled_image, generic_image_type, // struct-only
   |     ^^^^^^^

error: attribute is only valid on a struct, not on a implementation block
  --> $DIR/invalid-target.rs:176:14
   |
LL |     sampler, block, sampled_image, generic_image_type, // struct-only
   |              ^^^^^

error: attribute is only valid on a struct, not on a implementation block
  --> $DIR/invalid-target.rs:176:21
   |
LL |     sampler, block, sampled_image, generic_image_type, // struct-only
   |                     ^^^^^^^^^^^^^

error: attribute is only valid on a struct, not on a implementation block
  --> $DIR/invalid-target.rs:176:36
   |
LL |     sampler, block, sampled_image, generic_image_type, // struct-only
   |                                    ^^^^^^^^^^^^^^^^^^

error: attribute is only valid on a function, not on a implementation block
  --> $DIR/invalid-target.rs:177:5
   |
LL |     vertex, // fn-only
   |     ^^^^^^

error: attribute is only valid on a function parameter, not on a implementation block
  --> $DIR/invalid-target.rs:178:5
   |
LL |     uniform, position, descriptor_set = 0, binding = 0, flat, invariant, // param-only
   |     ^^^^^^^

error: attribute is only valid on a function parameter, not on a implementation block
  --> $DIR/invalid-target.rs:178:14
   |
LL |     uniform, position, descriptor_set = 0, binding = 0, flat, invariant, // param-only
   |              ^^^^^^^^

error: attribute is only valid on a function parameter, not on a implementation block
  --> $DIR/invalid-target.rs:178:24
   |
LL |     uniform, position, descriptor_set = 0, binding = 0, flat, invariant, // param-only
   |                        ^^^^^^^^^^^^^^^^^^

error: attribute is only valid on a function parameter, not on a implementation block
  --> $DIR/invalid-target.rs:178:44
   |
LL |     uniform, position, descriptor_set = 0, binding = 0, flat, invariant, // param-only
   |                                            ^^^^^^^^^^^

error: attribute is only valid on a function parameter, not on a implementation block
  --> $DIR/invalid-target.rs:178:57
   |
LL |     uniform, position, descriptor_set = 0, binding = 0, flat, invariant, // param-only
   |                                                         ^^^^

error: attribute is only valid on a function parameter, not on a implementation block
  --> $DIR/invalid-target.rs:178:63
   |
LL |     uniform, position, descriptor_set = 0, binding = 0, flat, invariant, // param-only
   |                                                               ^^^^^^^^^
>>>>>>> 2232fcb7

error: attribute is only valid on a struct, not on a trait alias
  --> $DIR/invalid-target.rs:196:5
   |
LL |     sampler, block, sampled_image, generic_image_type, // struct-only
   |     ^^^^^^^

error: attribute is only valid on a struct, not on a trait alias
  --> $DIR/invalid-target.rs:196:14
   |
LL |     sampler, block, sampled_image, generic_image_type, // struct-only
   |              ^^^^^

error: attribute is only valid on a struct, not on a trait alias
  --> $DIR/invalid-target.rs:196:21
   |
LL |     sampler, block, sampled_image, generic_image_type, // struct-only
   |                     ^^^^^^^^^^^^^

error: attribute is only valid on a struct, not on a trait alias
  --> $DIR/invalid-target.rs:196:36
   |
LL |     sampler, block, sampled_image, generic_image_type, // struct-only
   |                                    ^^^^^^^^^^^^^^^^^^

error: attribute is only valid on a function, not on a trait alias
  --> $DIR/invalid-target.rs:197:5
   |
LL |     vertex, // fn-only
   |     ^^^^^^

error: attribute is only valid on a function parameter, not on a trait alias
  --> $DIR/invalid-target.rs:198:5
   |
LL |     uniform, position, descriptor_set = 0, binding = 0, flat, invariant, // param-only
   |     ^^^^^^^

error: attribute is only valid on a function parameter, not on a trait alias
  --> $DIR/invalid-target.rs:198:14
   |
LL |     uniform, position, descriptor_set = 0, binding = 0, flat, invariant, // param-only
   |              ^^^^^^^^

error: attribute is only valid on a function parameter, not on a trait alias
  --> $DIR/invalid-target.rs:198:24
   |
LL |     uniform, position, descriptor_set = 0, binding = 0, flat, invariant, // param-only
   |                        ^^^^^^^^^^^^^^^^^^

error: attribute is only valid on a function parameter, not on a trait alias
  --> $DIR/invalid-target.rs:198:44
   |
LL |     uniform, position, descriptor_set = 0, binding = 0, flat, invariant, // param-only
   |                                            ^^^^^^^^^^^

error: attribute is only valid on a function parameter, not on a trait alias
  --> $DIR/invalid-target.rs:198:57
   |
LL |     uniform, position, descriptor_set = 0, binding = 0, flat, invariant, // param-only
   |                                                         ^^^^

error: attribute is only valid on a function parameter, not on a trait alias
  --> $DIR/invalid-target.rs:198:63
   |
LL |     uniform, position, descriptor_set = 0, binding = 0, flat, invariant, // param-only
   |                                                               ^^^^^^^^^

error: attribute is only valid on a struct, not on a trait
  --> $DIR/invalid-target.rs:203:5
   |
LL |     sampler, block, sampled_image, generic_image_type, // struct-only
   |     ^^^^^^^

error: attribute is only valid on a struct, not on a trait
  --> $DIR/invalid-target.rs:203:14
   |
LL |     sampler, block, sampled_image, generic_image_type, // struct-only
   |              ^^^^^

error: attribute is only valid on a struct, not on a trait
  --> $DIR/invalid-target.rs:203:21
   |
LL |     sampler, block, sampled_image, generic_image_type, // struct-only
   |                     ^^^^^^^^^^^^^

error: attribute is only valid on a struct, not on a trait
  --> $DIR/invalid-target.rs:203:36
   |
LL |     sampler, block, sampled_image, generic_image_type, // struct-only
   |                                    ^^^^^^^^^^^^^^^^^^

error: attribute is only valid on a function, not on a trait
  --> $DIR/invalid-target.rs:204:5
   |
LL |     vertex, // fn-only
   |     ^^^^^^

error: attribute is only valid on a function parameter, not on a trait
  --> $DIR/invalid-target.rs:205:5
   |
LL |     uniform, position, descriptor_set = 0, binding = 0, flat, invariant, // param-only
   |     ^^^^^^^

error: attribute is only valid on a function parameter, not on a trait
  --> $DIR/invalid-target.rs:205:14
   |
LL |     uniform, position, descriptor_set = 0, binding = 0, flat, invariant, // param-only
   |              ^^^^^^^^

error: attribute is only valid on a function parameter, not on a trait
  --> $DIR/invalid-target.rs:205:24
   |
LL |     uniform, position, descriptor_set = 0, binding = 0, flat, invariant, // param-only
   |                        ^^^^^^^^^^^^^^^^^^

error: attribute is only valid on a function parameter, not on a trait
  --> $DIR/invalid-target.rs:205:44
   |
LL |     uniform, position, descriptor_set = 0, binding = 0, flat, invariant, // param-only
   |                                            ^^^^^^^^^^^

error: attribute is only valid on a function parameter, not on a trait
  --> $DIR/invalid-target.rs:205:57
   |
LL |     uniform, position, descriptor_set = 0, binding = 0, flat, invariant, // param-only
   |                                                         ^^^^

error: attribute is only valid on a function parameter, not on a trait
  --> $DIR/invalid-target.rs:205:63
   |
LL |     uniform, position, descriptor_set = 0, binding = 0, flat, invariant, // param-only
   |                                                               ^^^^^^^^^

<<<<<<< HEAD
error: attribute is only valid on a struct, not on a trait implementation block
   --> $DIR/invalid-target.rs:237:5
    |
237 |     sampler, block, sampled_image, generic_image_type, // struct-only
    |     ^^^^^^^

error: attribute is only valid on a struct, not on a trait implementation block
   --> $DIR/invalid-target.rs:237:14
    |
237 |     sampler, block, sampled_image, generic_image_type, // struct-only
    |              ^^^^^

error: attribute is only valid on a struct, not on a trait implementation block
   --> $DIR/invalid-target.rs:237:21
    |
237 |     sampler, block, sampled_image, generic_image_type, // struct-only
    |                     ^^^^^^^^^^^^^

error: attribute is only valid on a struct, not on a trait implementation block
   --> $DIR/invalid-target.rs:237:36
    |
237 |     sampler, block, sampled_image, generic_image_type, // struct-only
    |                                    ^^^^^^^^^^^^^^^^^^

error: attribute is only valid on a function, not on a trait implementation block
   --> $DIR/invalid-target.rs:238:5
    |
238 |     vertex, // fn-only
    |     ^^^^^^

error: attribute is only valid on a function parameter, not on a trait implementation block
   --> $DIR/invalid-target.rs:239:5
    |
239 |     uniform, position, descriptor_set = 0, binding = 0, flat, invariant, // param-only
    |     ^^^^^^^

error: attribute is only valid on a function parameter, not on a trait implementation block
   --> $DIR/invalid-target.rs:239:14
    |
239 |     uniform, position, descriptor_set = 0, binding = 0, flat, invariant, // param-only
    |              ^^^^^^^^

error: attribute is only valid on a function parameter, not on a trait implementation block
   --> $DIR/invalid-target.rs:239:24
    |
239 |     uniform, position, descriptor_set = 0, binding = 0, flat, invariant, // param-only
    |                        ^^^^^^^^^^^^^^^^^^

error: attribute is only valid on a function parameter, not on a trait implementation block
   --> $DIR/invalid-target.rs:239:44
    |
239 |     uniform, position, descriptor_set = 0, binding = 0, flat, invariant, // param-only
    |                                            ^^^^^^^^^^^

error: attribute is only valid on a function parameter, not on a trait implementation block
   --> $DIR/invalid-target.rs:239:57
    |
239 |     uniform, position, descriptor_set = 0, binding = 0, flat, invariant, // param-only
    |                                                         ^^^^

error: attribute is only valid on a function parameter, not on a trait implementation block
   --> $DIR/invalid-target.rs:239:63
    |
239 |     uniform, position, descriptor_set = 0, binding = 0, flat, invariant, // param-only
    |                                                               ^^^^^^^^^
=======
error: attribute is only valid on a struct, not on a implementation block
  --> $DIR/invalid-target.rs:237:5
   |
LL |     sampler, block, sampled_image, generic_image_type, // struct-only
   |     ^^^^^^^

error: attribute is only valid on a struct, not on a implementation block
  --> $DIR/invalid-target.rs:237:14
   |
LL |     sampler, block, sampled_image, generic_image_type, // struct-only
   |              ^^^^^

error: attribute is only valid on a struct, not on a implementation block
  --> $DIR/invalid-target.rs:237:21
   |
LL |     sampler, block, sampled_image, generic_image_type, // struct-only
   |                     ^^^^^^^^^^^^^

error: attribute is only valid on a struct, not on a implementation block
  --> $DIR/invalid-target.rs:237:36
   |
LL |     sampler, block, sampled_image, generic_image_type, // struct-only
   |                                    ^^^^^^^^^^^^^^^^^^

error: attribute is only valid on a function, not on a implementation block
  --> $DIR/invalid-target.rs:238:5
   |
LL |     vertex, // fn-only
   |     ^^^^^^

error: attribute is only valid on a function parameter, not on a implementation block
  --> $DIR/invalid-target.rs:239:5
   |
LL |     uniform, position, descriptor_set = 0, binding = 0, flat, invariant, // param-only
   |     ^^^^^^^

error: attribute is only valid on a function parameter, not on a implementation block
  --> $DIR/invalid-target.rs:239:14
   |
LL |     uniform, position, descriptor_set = 0, binding = 0, flat, invariant, // param-only
   |              ^^^^^^^^

error: attribute is only valid on a function parameter, not on a implementation block
  --> $DIR/invalid-target.rs:239:24
   |
LL |     uniform, position, descriptor_set = 0, binding = 0, flat, invariant, // param-only
   |                        ^^^^^^^^^^^^^^^^^^

error: attribute is only valid on a function parameter, not on a implementation block
  --> $DIR/invalid-target.rs:239:44
   |
LL |     uniform, position, descriptor_set = 0, binding = 0, flat, invariant, // param-only
   |                                            ^^^^^^^^^^^

error: attribute is only valid on a function parameter, not on a implementation block
  --> $DIR/invalid-target.rs:239:57
   |
LL |     uniform, position, descriptor_set = 0, binding = 0, flat, invariant, // param-only
   |                                                         ^^^^

error: attribute is only valid on a function parameter, not on a implementation block
  --> $DIR/invalid-target.rs:239:63
   |
LL |     uniform, position, descriptor_set = 0, binding = 0, flat, invariant, // param-only
   |                                                               ^^^^^^^^^
>>>>>>> 2232fcb7

error: attribute is only valid on a struct, not on a function
  --> $DIR/invalid-target.rs:264:5
   |
LL |     sampler, block, sampled_image, generic_image_type, // struct-only
   |     ^^^^^^^

error: attribute is only valid on a struct, not on a function
  --> $DIR/invalid-target.rs:264:14
   |
LL |     sampler, block, sampled_image, generic_image_type, // struct-only
   |              ^^^^^

error: attribute is only valid on a struct, not on a function
  --> $DIR/invalid-target.rs:264:21
   |
LL |     sampler, block, sampled_image, generic_image_type, // struct-only
   |                     ^^^^^^^^^^^^^

error: attribute is only valid on a struct, not on a function
  --> $DIR/invalid-target.rs:264:36
   |
LL |     sampler, block, sampled_image, generic_image_type, // struct-only
   |                                    ^^^^^^^^^^^^^^^^^^

error: attribute is only valid on a function parameter, not on a function
  --> $DIR/invalid-target.rs:265:5
   |
LL |     uniform, position, descriptor_set = 0, binding = 0, flat, invariant, // param-only
   |     ^^^^^^^

error: attribute is only valid on a function parameter, not on a function
  --> $DIR/invalid-target.rs:265:14
   |
LL |     uniform, position, descriptor_set = 0, binding = 0, flat, invariant, // param-only
   |              ^^^^^^^^

error: attribute is only valid on a function parameter, not on a function
  --> $DIR/invalid-target.rs:265:24
   |
LL |     uniform, position, descriptor_set = 0, binding = 0, flat, invariant, // param-only
   |                        ^^^^^^^^^^^^^^^^^^

error: attribute is only valid on a function parameter, not on a function
  --> $DIR/invalid-target.rs:265:44
   |
LL |     uniform, position, descriptor_set = 0, binding = 0, flat, invariant, // param-only
   |                                            ^^^^^^^^^^^

error: attribute is only valid on a function parameter, not on a function
  --> $DIR/invalid-target.rs:265:57
   |
LL |     uniform, position, descriptor_set = 0, binding = 0, flat, invariant, // param-only
   |                                                         ^^^^

error: attribute is only valid on a function parameter, not on a function
  --> $DIR/invalid-target.rs:265:63
   |
LL |     uniform, position, descriptor_set = 0, binding = 0, flat, invariant, // param-only
   |                                                               ^^^^^^^^^

error: attribute is only valid on a struct, not on a function param
  --> $DIR/invalid-target.rs:269:9
   |
LL |         sampler, block, sampled_image, generic_image_type, // struct-only
   |         ^^^^^^^

error: attribute is only valid on a struct, not on a function param
  --> $DIR/invalid-target.rs:269:18
   |
LL |         sampler, block, sampled_image, generic_image_type, // struct-only
   |                  ^^^^^

error: attribute is only valid on a struct, not on a function param
  --> $DIR/invalid-target.rs:269:25
   |
LL |         sampler, block, sampled_image, generic_image_type, // struct-only
   |                         ^^^^^^^^^^^^^

error: attribute is only valid on a struct, not on a function param
  --> $DIR/invalid-target.rs:269:40
   |
LL |         sampler, block, sampled_image, generic_image_type, // struct-only
   |                                        ^^^^^^^^^^^^^^^^^^

error: attribute is only valid on a function, not on a function param
  --> $DIR/invalid-target.rs:270:9
   |
LL |         vertex, // fn-only
   |         ^^^^^^

error: attribute is only valid on a struct, not on a statement
  --> $DIR/invalid-target.rs:275:9
   |
LL |         sampler, block, sampled_image, generic_image_type, // struct-only
   |         ^^^^^^^

error: attribute is only valid on a struct, not on a statement
  --> $DIR/invalid-target.rs:275:18
   |
LL |         sampler, block, sampled_image, generic_image_type, // struct-only
   |                  ^^^^^

error: attribute is only valid on a struct, not on a statement
  --> $DIR/invalid-target.rs:275:25
   |
LL |         sampler, block, sampled_image, generic_image_type, // struct-only
   |                         ^^^^^^^^^^^^^

error: attribute is only valid on a struct, not on a statement
  --> $DIR/invalid-target.rs:275:40
   |
LL |         sampler, block, sampled_image, generic_image_type, // struct-only
   |                                        ^^^^^^^^^^^^^^^^^^

error: attribute is only valid on a function, not on a statement
  --> $DIR/invalid-target.rs:276:9
   |
LL |         vertex, // fn-only
   |         ^^^^^^

error: attribute is only valid on a function parameter, not on a statement
  --> $DIR/invalid-target.rs:277:9
   |
LL |         uniform, position, descriptor_set = 0, binding = 0, flat, invariant, // param-only
   |         ^^^^^^^

error: attribute is only valid on a function parameter, not on a statement
  --> $DIR/invalid-target.rs:277:18
   |
LL |         uniform, position, descriptor_set = 0, binding = 0, flat, invariant, // param-only
   |                  ^^^^^^^^

error: attribute is only valid on a function parameter, not on a statement
  --> $DIR/invalid-target.rs:277:28
   |
LL |         uniform, position, descriptor_set = 0, binding = 0, flat, invariant, // param-only
   |                            ^^^^^^^^^^^^^^^^^^

error: attribute is only valid on a function parameter, not on a statement
  --> $DIR/invalid-target.rs:277:48
   |
LL |         uniform, position, descriptor_set = 0, binding = 0, flat, invariant, // param-only
   |                                                ^^^^^^^^^^^

error: attribute is only valid on a function parameter, not on a statement
  --> $DIR/invalid-target.rs:277:61
   |
LL |         uniform, position, descriptor_set = 0, binding = 0, flat, invariant, // param-only
   |                                                             ^^^^

error: attribute is only valid on a function parameter, not on a statement
  --> $DIR/invalid-target.rs:277:67
   |
LL |         uniform, position, descriptor_set = 0, binding = 0, flat, invariant, // param-only
   |                                                                   ^^^^^^^^^

error: attribute is only valid on a struct, not on a closure
  --> $DIR/invalid-target.rs:282:13
   |
LL |             sampler, block, sampled_image, generic_image_type, // struct-only
   |             ^^^^^^^

error: attribute is only valid on a struct, not on a closure
  --> $DIR/invalid-target.rs:282:22
   |
LL |             sampler, block, sampled_image, generic_image_type, // struct-only
   |                      ^^^^^

error: attribute is only valid on a struct, not on a closure
  --> $DIR/invalid-target.rs:282:29
   |
LL |             sampler, block, sampled_image, generic_image_type, // struct-only
   |                             ^^^^^^^^^^^^^

error: attribute is only valid on a struct, not on a closure
  --> $DIR/invalid-target.rs:282:44
   |
LL |             sampler, block, sampled_image, generic_image_type, // struct-only
   |                                            ^^^^^^^^^^^^^^^^^^

error: attribute is only valid on a function, not on a closure
  --> $DIR/invalid-target.rs:283:13
   |
LL |             vertex, // fn-only
   |             ^^^^^^

error: attribute is only valid on a function parameter, not on a closure
  --> $DIR/invalid-target.rs:284:13
   |
LL |             uniform, position, descriptor_set = 0, binding = 0, flat, invariant, // param-only
   |             ^^^^^^^

error: attribute is only valid on a function parameter, not on a closure
  --> $DIR/invalid-target.rs:284:22
   |
LL |             uniform, position, descriptor_set = 0, binding = 0, flat, invariant, // param-only
   |                      ^^^^^^^^

error: attribute is only valid on a function parameter, not on a closure
  --> $DIR/invalid-target.rs:284:32
   |
LL |             uniform, position, descriptor_set = 0, binding = 0, flat, invariant, // param-only
   |                                ^^^^^^^^^^^^^^^^^^

error: attribute is only valid on a function parameter, not on a closure
  --> $DIR/invalid-target.rs:284:52
   |
LL |             uniform, position, descriptor_set = 0, binding = 0, flat, invariant, // param-only
   |                                                    ^^^^^^^^^^^

error: attribute is only valid on a function parameter, not on a closure
  --> $DIR/invalid-target.rs:284:65
   |
LL |             uniform, position, descriptor_set = 0, binding = 0, flat, invariant, // param-only
   |                                                                 ^^^^

error: attribute is only valid on a function parameter, not on a closure
  --> $DIR/invalid-target.rs:284:71
   |
LL |             uniform, position, descriptor_set = 0, binding = 0, flat, invariant, // param-only
   |                                                                       ^^^^^^^^^

error: attribute is only valid on a struct, not on a expression
  --> $DIR/invalid-target.rs:290:13
   |
LL |             sampler, block, sampled_image, generic_image_type, // struct-only
   |             ^^^^^^^

error: attribute is only valid on a struct, not on a expression
  --> $DIR/invalid-target.rs:290:22
   |
LL |             sampler, block, sampled_image, generic_image_type, // struct-only
   |                      ^^^^^

error: attribute is only valid on a struct, not on a expression
  --> $DIR/invalid-target.rs:290:29
   |
LL |             sampler, block, sampled_image, generic_image_type, // struct-only
   |                             ^^^^^^^^^^^^^

error: attribute is only valid on a struct, not on a expression
  --> $DIR/invalid-target.rs:290:44
   |
LL |             sampler, block, sampled_image, generic_image_type, // struct-only
   |                                            ^^^^^^^^^^^^^^^^^^

error: attribute is only valid on a function, not on a expression
  --> $DIR/invalid-target.rs:291:13
   |
LL |             vertex, // fn-only
   |             ^^^^^^

error: attribute is only valid on a function parameter, not on a expression
  --> $DIR/invalid-target.rs:292:13
   |
LL |             uniform, position, descriptor_set = 0, binding = 0, flat, invariant, // param-only
   |             ^^^^^^^

error: attribute is only valid on a function parameter, not on a expression
  --> $DIR/invalid-target.rs:292:22
   |
LL |             uniform, position, descriptor_set = 0, binding = 0, flat, invariant, // param-only
   |                      ^^^^^^^^

error: attribute is only valid on a function parameter, not on a expression
  --> $DIR/invalid-target.rs:292:32
   |
LL |             uniform, position, descriptor_set = 0, binding = 0, flat, invariant, // param-only
   |                                ^^^^^^^^^^^^^^^^^^

error: attribute is only valid on a function parameter, not on a expression
  --> $DIR/invalid-target.rs:292:52
   |
LL |             uniform, position, descriptor_set = 0, binding = 0, flat, invariant, // param-only
   |                                                    ^^^^^^^^^^^

error: attribute is only valid on a function parameter, not on a expression
  --> $DIR/invalid-target.rs:292:65
   |
LL |             uniform, position, descriptor_set = 0, binding = 0, flat, invariant, // param-only
   |                                                                 ^^^^

error: attribute is only valid on a function parameter, not on a expression
  --> $DIR/invalid-target.rs:292:71
   |
LL |             uniform, position, descriptor_set = 0, binding = 0, flat, invariant, // param-only
   |                                                                       ^^^^^^^^^

error: attribute is only valid on a struct, not on a match arm
  --> $DIR/invalid-target.rs:300:13
   |
LL |             sampler, block, sampled_image, generic_image_type, // struct-only
   |             ^^^^^^^

error: attribute is only valid on a struct, not on a match arm
  --> $DIR/invalid-target.rs:300:22
   |
LL |             sampler, block, sampled_image, generic_image_type, // struct-only
   |                      ^^^^^

error: attribute is only valid on a struct, not on a match arm
  --> $DIR/invalid-target.rs:300:29
   |
LL |             sampler, block, sampled_image, generic_image_type, // struct-only
   |                             ^^^^^^^^^^^^^

error: attribute is only valid on a struct, not on a match arm
  --> $DIR/invalid-target.rs:300:44
   |
LL |             sampler, block, sampled_image, generic_image_type, // struct-only
   |                                            ^^^^^^^^^^^^^^^^^^

error: attribute is only valid on a function, not on a match arm
  --> $DIR/invalid-target.rs:301:13
   |
LL |             vertex, // fn-only
   |             ^^^^^^

error: attribute is only valid on a function parameter, not on a match arm
  --> $DIR/invalid-target.rs:302:13
   |
LL |             uniform, position, descriptor_set = 0, binding = 0, flat, invariant, // param-only
   |             ^^^^^^^

error: attribute is only valid on a function parameter, not on a match arm
  --> $DIR/invalid-target.rs:302:22
   |
LL |             uniform, position, descriptor_set = 0, binding = 0, flat, invariant, // param-only
   |                      ^^^^^^^^

error: attribute is only valid on a function parameter, not on a match arm
  --> $DIR/invalid-target.rs:302:32
   |
LL |             uniform, position, descriptor_set = 0, binding = 0, flat, invariant, // param-only
   |                                ^^^^^^^^^^^^^^^^^^

error: attribute is only valid on a function parameter, not on a match arm
  --> $DIR/invalid-target.rs:302:52
   |
LL |             uniform, position, descriptor_set = 0, binding = 0, flat, invariant, // param-only
   |                                                    ^^^^^^^^^^^

error: attribute is only valid on a function parameter, not on a match arm
  --> $DIR/invalid-target.rs:302:65
   |
LL |             uniform, position, descriptor_set = 0, binding = 0, flat, invariant, // param-only
   |                                                                 ^^^^

error: attribute is only valid on a function parameter, not on a match arm
  --> $DIR/invalid-target.rs:302:71
   |
LL |             uniform, position, descriptor_set = 0, binding = 0, flat, invariant, // param-only
   |                                                                       ^^^^^^^^^

error: attribute is only valid on a struct, not on a lifetime parameter
  --> $DIR/invalid-target.rs:311:9
   |
LL |         sampler, block, sampled_image, generic_image_type, // struct-only
   |         ^^^^^^^

error: attribute is only valid on a struct, not on a lifetime parameter
  --> $DIR/invalid-target.rs:311:18
   |
LL |         sampler, block, sampled_image, generic_image_type, // struct-only
   |                  ^^^^^

error: attribute is only valid on a struct, not on a lifetime parameter
  --> $DIR/invalid-target.rs:311:25
   |
LL |         sampler, block, sampled_image, generic_image_type, // struct-only
   |                         ^^^^^^^^^^^^^

error: attribute is only valid on a struct, not on a lifetime parameter
  --> $DIR/invalid-target.rs:311:40
   |
LL |         sampler, block, sampled_image, generic_image_type, // struct-only
   |                                        ^^^^^^^^^^^^^^^^^^

error: attribute is only valid on a function, not on a lifetime parameter
  --> $DIR/invalid-target.rs:312:9
   |
LL |         vertex, // fn-only
   |         ^^^^^^

error: attribute is only valid on a function parameter, not on a lifetime parameter
  --> $DIR/invalid-target.rs:313:9
   |
LL |         uniform, position, descriptor_set = 0, binding = 0, flat, invariant, // param-only
   |         ^^^^^^^

error: attribute is only valid on a function parameter, not on a lifetime parameter
  --> $DIR/invalid-target.rs:313:18
   |
LL |         uniform, position, descriptor_set = 0, binding = 0, flat, invariant, // param-only
   |                  ^^^^^^^^

error: attribute is only valid on a function parameter, not on a lifetime parameter
  --> $DIR/invalid-target.rs:313:28
   |
LL |         uniform, position, descriptor_set = 0, binding = 0, flat, invariant, // param-only
   |                            ^^^^^^^^^^^^^^^^^^

error: attribute is only valid on a function parameter, not on a lifetime parameter
  --> $DIR/invalid-target.rs:313:48
   |
LL |         uniform, position, descriptor_set = 0, binding = 0, flat, invariant, // param-only
   |                                                ^^^^^^^^^^^

error: attribute is only valid on a function parameter, not on a lifetime parameter
  --> $DIR/invalid-target.rs:313:61
   |
LL |         uniform, position, descriptor_set = 0, binding = 0, flat, invariant, // param-only
   |                                                             ^^^^

error: attribute is only valid on a function parameter, not on a lifetime parameter
  --> $DIR/invalid-target.rs:313:67
   |
LL |         uniform, position, descriptor_set = 0, binding = 0, flat, invariant, // param-only
   |                                                                   ^^^^^^^^^

error: attribute is only valid on a struct, not on a type parameter
  --> $DIR/invalid-target.rs:316:9
   |
LL |         sampler, block, sampled_image, generic_image_type, // struct-only
   |         ^^^^^^^

error: attribute is only valid on a struct, not on a type parameter
  --> $DIR/invalid-target.rs:316:18
   |
LL |         sampler, block, sampled_image, generic_image_type, // struct-only
   |                  ^^^^^

error: attribute is only valid on a struct, not on a type parameter
  --> $DIR/invalid-target.rs:316:25
   |
LL |         sampler, block, sampled_image, generic_image_type, // struct-only
   |                         ^^^^^^^^^^^^^

error: attribute is only valid on a struct, not on a type parameter
  --> $DIR/invalid-target.rs:316:40
   |
LL |         sampler, block, sampled_image, generic_image_type, // struct-only
   |                                        ^^^^^^^^^^^^^^^^^^

error: attribute is only valid on a function, not on a type parameter
  --> $DIR/invalid-target.rs:317:9
   |
LL |         vertex, // fn-only
   |         ^^^^^^

error: attribute is only valid on a function parameter, not on a type parameter
  --> $DIR/invalid-target.rs:318:9
   |
LL |         uniform, position, descriptor_set = 0, binding = 0, flat, invariant, // param-only
   |         ^^^^^^^

error: attribute is only valid on a function parameter, not on a type parameter
  --> $DIR/invalid-target.rs:318:18
   |
LL |         uniform, position, descriptor_set = 0, binding = 0, flat, invariant, // param-only
   |                  ^^^^^^^^

error: attribute is only valid on a function parameter, not on a type parameter
  --> $DIR/invalid-target.rs:318:28
   |
LL |         uniform, position, descriptor_set = 0, binding = 0, flat, invariant, // param-only
   |                            ^^^^^^^^^^^^^^^^^^

error: attribute is only valid on a function parameter, not on a type parameter
  --> $DIR/invalid-target.rs:318:48
   |
LL |         uniform, position, descriptor_set = 0, binding = 0, flat, invariant, // param-only
   |                                                ^^^^^^^^^^^

error: attribute is only valid on a function parameter, not on a type parameter
  --> $DIR/invalid-target.rs:318:61
   |
LL |         uniform, position, descriptor_set = 0, binding = 0, flat, invariant, // param-only
   |                                                             ^^^^

error: attribute is only valid on a function parameter, not on a type parameter
  --> $DIR/invalid-target.rs:318:67
   |
LL |         uniform, position, descriptor_set = 0, binding = 0, flat, invariant, // param-only
   |                                                                   ^^^^^^^^^

error: attribute is only valid on a struct, not on a const parameter
  --> $DIR/invalid-target.rs:321:9
   |
LL |         sampler, block, sampled_image, generic_image_type, // struct-only
   |         ^^^^^^^

error: attribute is only valid on a struct, not on a const parameter
  --> $DIR/invalid-target.rs:321:18
   |
LL |         sampler, block, sampled_image, generic_image_type, // struct-only
   |                  ^^^^^

error: attribute is only valid on a struct, not on a const parameter
  --> $DIR/invalid-target.rs:321:25
   |
LL |         sampler, block, sampled_image, generic_image_type, // struct-only
   |                         ^^^^^^^^^^^^^

error: attribute is only valid on a struct, not on a const parameter
  --> $DIR/invalid-target.rs:321:40
   |
LL |         sampler, block, sampled_image, generic_image_type, // struct-only
   |                                        ^^^^^^^^^^^^^^^^^^

error: attribute is only valid on a function, not on a const parameter
  --> $DIR/invalid-target.rs:322:9
   |
LL |         vertex, // fn-only
   |         ^^^^^^

error: attribute is only valid on a function parameter, not on a const parameter
  --> $DIR/invalid-target.rs:323:9
   |
LL |         uniform, position, descriptor_set = 0, binding = 0, flat, invariant, // param-only
   |         ^^^^^^^

error: attribute is only valid on a function parameter, not on a const parameter
  --> $DIR/invalid-target.rs:323:18
   |
LL |         uniform, position, descriptor_set = 0, binding = 0, flat, invariant, // param-only
   |                  ^^^^^^^^

error: attribute is only valid on a function parameter, not on a const parameter
  --> $DIR/invalid-target.rs:323:28
   |
LL |         uniform, position, descriptor_set = 0, binding = 0, flat, invariant, // param-only
   |                            ^^^^^^^^^^^^^^^^^^

error: attribute is only valid on a function parameter, not on a const parameter
  --> $DIR/invalid-target.rs:323:48
   |
LL |         uniform, position, descriptor_set = 0, binding = 0, flat, invariant, // param-only
   |                                                ^^^^^^^^^^^

error: attribute is only valid on a function parameter, not on a const parameter
  --> $DIR/invalid-target.rs:323:61
   |
LL |         uniform, position, descriptor_set = 0, binding = 0, flat, invariant, // param-only
   |                                                             ^^^^

error: attribute is only valid on a function parameter, not on a const parameter
  --> $DIR/invalid-target.rs:323:67
   |
LL |         uniform, position, descriptor_set = 0, binding = 0, flat, invariant, // param-only
   |                                                                   ^^^^^^^^^

error: attribute is only valid on a struct, not on a associated type
  --> $DIR/invalid-target.rs:209:9
   |
LL |         sampler, block, sampled_image, generic_image_type, // struct-only
   |         ^^^^^^^

error: attribute is only valid on a struct, not on a associated type
  --> $DIR/invalid-target.rs:209:18
   |
LL |         sampler, block, sampled_image, generic_image_type, // struct-only
   |                  ^^^^^

error: attribute is only valid on a struct, not on a associated type
  --> $DIR/invalid-target.rs:209:25
   |
LL |         sampler, block, sampled_image, generic_image_type, // struct-only
   |                         ^^^^^^^^^^^^^

error: attribute is only valid on a struct, not on a associated type
  --> $DIR/invalid-target.rs:209:40
   |
LL |         sampler, block, sampled_image, generic_image_type, // struct-only
   |                                        ^^^^^^^^^^^^^^^^^^

error: attribute is only valid on a function, not on a associated type
  --> $DIR/invalid-target.rs:210:9
   |
LL |         vertex, // fn-only
   |         ^^^^^^

error: attribute is only valid on a function parameter, not on a associated type
  --> $DIR/invalid-target.rs:211:9
   |
LL |         uniform, position, descriptor_set = 0, binding = 0, flat, invariant, // param-only
   |         ^^^^^^^

error: attribute is only valid on a function parameter, not on a associated type
  --> $DIR/invalid-target.rs:211:18
   |
LL |         uniform, position, descriptor_set = 0, binding = 0, flat, invariant, // param-only
   |                  ^^^^^^^^

error: attribute is only valid on a function parameter, not on a associated type
  --> $DIR/invalid-target.rs:211:28
   |
LL |         uniform, position, descriptor_set = 0, binding = 0, flat, invariant, // param-only
   |                            ^^^^^^^^^^^^^^^^^^

error: attribute is only valid on a function parameter, not on a associated type
  --> $DIR/invalid-target.rs:211:48
   |
LL |         uniform, position, descriptor_set = 0, binding = 0, flat, invariant, // param-only
   |                                                ^^^^^^^^^^^

error: attribute is only valid on a function parameter, not on a associated type
  --> $DIR/invalid-target.rs:211:61
   |
LL |         uniform, position, descriptor_set = 0, binding = 0, flat, invariant, // param-only
   |                                                             ^^^^

error: attribute is only valid on a function parameter, not on a associated type
  --> $DIR/invalid-target.rs:211:67
   |
LL |         uniform, position, descriptor_set = 0, binding = 0, flat, invariant, // param-only
   |                                                                   ^^^^^^^^^

error: attribute is only valid on a struct, not on a associated const
  --> $DIR/invalid-target.rs:216:9
   |
LL |         sampler, block, sampled_image, generic_image_type, // struct-only
   |         ^^^^^^^

error: attribute is only valid on a struct, not on a associated const
  --> $DIR/invalid-target.rs:216:18
   |
LL |         sampler, block, sampled_image, generic_image_type, // struct-only
   |                  ^^^^^

error: attribute is only valid on a struct, not on a associated const
  --> $DIR/invalid-target.rs:216:25
   |
LL |         sampler, block, sampled_image, generic_image_type, // struct-only
   |                         ^^^^^^^^^^^^^

error: attribute is only valid on a struct, not on a associated const
  --> $DIR/invalid-target.rs:216:40
   |
LL |         sampler, block, sampled_image, generic_image_type, // struct-only
   |                                        ^^^^^^^^^^^^^^^^^^

error: attribute is only valid on a function, not on a associated const
  --> $DIR/invalid-target.rs:217:9
   |
LL |         vertex, // fn-only
   |         ^^^^^^

error: attribute is only valid on a function parameter, not on a associated const
  --> $DIR/invalid-target.rs:218:9
   |
LL |         uniform, position, descriptor_set = 0, binding = 0, flat, invariant, // param-only
   |         ^^^^^^^

error: attribute is only valid on a function parameter, not on a associated const
  --> $DIR/invalid-target.rs:218:18
   |
LL |         uniform, position, descriptor_set = 0, binding = 0, flat, invariant, // param-only
   |                  ^^^^^^^^

error: attribute is only valid on a function parameter, not on a associated const
  --> $DIR/invalid-target.rs:218:28
   |
LL |         uniform, position, descriptor_set = 0, binding = 0, flat, invariant, // param-only
   |                            ^^^^^^^^^^^^^^^^^^

error: attribute is only valid on a function parameter, not on a associated const
  --> $DIR/invalid-target.rs:218:48
   |
LL |         uniform, position, descriptor_set = 0, binding = 0, flat, invariant, // param-only
   |                                                ^^^^^^^^^^^

error: attribute is only valid on a function parameter, not on a associated const
  --> $DIR/invalid-target.rs:218:61
   |
LL |         uniform, position, descriptor_set = 0, binding = 0, flat, invariant, // param-only
   |                                                             ^^^^

error: attribute is only valid on a function parameter, not on a associated const
  --> $DIR/invalid-target.rs:218:67
   |
LL |         uniform, position, descriptor_set = 0, binding = 0, flat, invariant, // param-only
   |                                                                   ^^^^^^^^^

error: attribute is only valid on a struct, not on a required trait method
  --> $DIR/invalid-target.rs:223:9
   |
LL |         sampler, block, sampled_image, generic_image_type, // struct-only
   |         ^^^^^^^

error: attribute is only valid on a struct, not on a required trait method
  --> $DIR/invalid-target.rs:223:18
   |
LL |         sampler, block, sampled_image, generic_image_type, // struct-only
   |                  ^^^^^

error: attribute is only valid on a struct, not on a required trait method
  --> $DIR/invalid-target.rs:223:25
   |
LL |         sampler, block, sampled_image, generic_image_type, // struct-only
   |                         ^^^^^^^^^^^^^

error: attribute is only valid on a struct, not on a required trait method
  --> $DIR/invalid-target.rs:223:40
   |
LL |         sampler, block, sampled_image, generic_image_type, // struct-only
   |                                        ^^^^^^^^^^^^^^^^^^

error: attribute is only valid on a function, not on a required trait method
  --> $DIR/invalid-target.rs:224:9
   |
LL |         vertex, // fn-only
   |         ^^^^^^

error: attribute is only valid on a function parameter, not on a required trait method
  --> $DIR/invalid-target.rs:225:9
   |
LL |         uniform, position, descriptor_set = 0, binding = 0, flat, invariant, // param-only
   |         ^^^^^^^

error: attribute is only valid on a function parameter, not on a required trait method
  --> $DIR/invalid-target.rs:225:18
   |
LL |         uniform, position, descriptor_set = 0, binding = 0, flat, invariant, // param-only
   |                  ^^^^^^^^

error: attribute is only valid on a function parameter, not on a required trait method
  --> $DIR/invalid-target.rs:225:28
   |
LL |         uniform, position, descriptor_set = 0, binding = 0, flat, invariant, // param-only
   |                            ^^^^^^^^^^^^^^^^^^

error: attribute is only valid on a function parameter, not on a required trait method
  --> $DIR/invalid-target.rs:225:48
   |
LL |         uniform, position, descriptor_set = 0, binding = 0, flat, invariant, // param-only
   |                                                ^^^^^^^^^^^

error: attribute is only valid on a function parameter, not on a required trait method
  --> $DIR/invalid-target.rs:225:61
   |
LL |         uniform, position, descriptor_set = 0, binding = 0, flat, invariant, // param-only
   |                                                             ^^^^

error: attribute is only valid on a function parameter, not on a required trait method
  --> $DIR/invalid-target.rs:225:67
   |
LL |         uniform, position, descriptor_set = 0, binding = 0, flat, invariant, // param-only
   |                                                                   ^^^^^^^^^

error: attribute is only valid on a struct, not on a provided trait method
  --> $DIR/invalid-target.rs:230:9
   |
LL |         sampler, block, sampled_image, generic_image_type, // struct-only
   |         ^^^^^^^

error: attribute is only valid on a struct, not on a provided trait method
  --> $DIR/invalid-target.rs:230:18
   |
LL |         sampler, block, sampled_image, generic_image_type, // struct-only
   |                  ^^^^^

error: attribute is only valid on a struct, not on a provided trait method
  --> $DIR/invalid-target.rs:230:25
   |
LL |         sampler, block, sampled_image, generic_image_type, // struct-only
   |                         ^^^^^^^^^^^^^

error: attribute is only valid on a struct, not on a provided trait method
  --> $DIR/invalid-target.rs:230:40
   |
LL |         sampler, block, sampled_image, generic_image_type, // struct-only
   |                                        ^^^^^^^^^^^^^^^^^^

error: attribute is only valid on a function parameter, not on a provided trait method
  --> $DIR/invalid-target.rs:231:9
   |
LL |         uniform, position, descriptor_set = 0, binding = 0, flat, invariant, // param-only
   |         ^^^^^^^

error: attribute is only valid on a function parameter, not on a provided trait method
  --> $DIR/invalid-target.rs:231:18
   |
LL |         uniform, position, descriptor_set = 0, binding = 0, flat, invariant, // param-only
   |                  ^^^^^^^^

error: attribute is only valid on a function parameter, not on a provided trait method
  --> $DIR/invalid-target.rs:231:28
   |
LL |         uniform, position, descriptor_set = 0, binding = 0, flat, invariant, // param-only
   |                            ^^^^^^^^^^^^^^^^^^

error: attribute is only valid on a function parameter, not on a provided trait method
  --> $DIR/invalid-target.rs:231:48
   |
LL |         uniform, position, descriptor_set = 0, binding = 0, flat, invariant, // param-only
   |                                                ^^^^^^^^^^^

error: attribute is only valid on a function parameter, not on a provided trait method
  --> $DIR/invalid-target.rs:231:61
   |
LL |         uniform, position, descriptor_set = 0, binding = 0, flat, invariant, // param-only
   |                                                             ^^^^

error: attribute is only valid on a function parameter, not on a provided trait method
  --> $DIR/invalid-target.rs:231:67
   |
LL |         uniform, position, descriptor_set = 0, binding = 0, flat, invariant, // param-only
   |                                                                   ^^^^^^^^^

error: attribute is only valid on a struct, not on a associated const
  --> $DIR/invalid-target.rs:182:9
   |
LL |         sampler, block, sampled_image, generic_image_type, // struct-only
   |         ^^^^^^^

error: attribute is only valid on a struct, not on a associated const
  --> $DIR/invalid-target.rs:182:18
   |
LL |         sampler, block, sampled_image, generic_image_type, // struct-only
   |                  ^^^^^

error: attribute is only valid on a struct, not on a associated const
  --> $DIR/invalid-target.rs:182:25
   |
LL |         sampler, block, sampled_image, generic_image_type, // struct-only
   |                         ^^^^^^^^^^^^^

error: attribute is only valid on a struct, not on a associated const
  --> $DIR/invalid-target.rs:182:40
   |
LL |         sampler, block, sampled_image, generic_image_type, // struct-only
   |                                        ^^^^^^^^^^^^^^^^^^

error: attribute is only valid on a function, not on a associated const
  --> $DIR/invalid-target.rs:183:9
   |
LL |         vertex, // fn-only
   |         ^^^^^^

error: attribute is only valid on a function parameter, not on a associated const
  --> $DIR/invalid-target.rs:184:9
   |
LL |         uniform, position, descriptor_set = 0, binding = 0, flat, invariant, // param-only
   |         ^^^^^^^

error: attribute is only valid on a function parameter, not on a associated const
  --> $DIR/invalid-target.rs:184:18
   |
LL |         uniform, position, descriptor_set = 0, binding = 0, flat, invariant, // param-only
   |                  ^^^^^^^^

error: attribute is only valid on a function parameter, not on a associated const
  --> $DIR/invalid-target.rs:184:28
   |
LL |         uniform, position, descriptor_set = 0, binding = 0, flat, invariant, // param-only
   |                            ^^^^^^^^^^^^^^^^^^

error: attribute is only valid on a function parameter, not on a associated const
  --> $DIR/invalid-target.rs:184:48
   |
LL |         uniform, position, descriptor_set = 0, binding = 0, flat, invariant, // param-only
   |                                                ^^^^^^^^^^^

error: attribute is only valid on a function parameter, not on a associated const
  --> $DIR/invalid-target.rs:184:61
   |
LL |         uniform, position, descriptor_set = 0, binding = 0, flat, invariant, // param-only
   |                                                             ^^^^

error: attribute is only valid on a function parameter, not on a associated const
  --> $DIR/invalid-target.rs:184:67
   |
LL |         uniform, position, descriptor_set = 0, binding = 0, flat, invariant, // param-only
   |                                                                   ^^^^^^^^^

error: attribute is only valid on a struct, not on a inherent method
  --> $DIR/invalid-target.rs:189:9
   |
LL |         sampler, block, sampled_image, generic_image_type, // struct-only
   |         ^^^^^^^

error: attribute is only valid on a struct, not on a inherent method
  --> $DIR/invalid-target.rs:189:18
   |
LL |         sampler, block, sampled_image, generic_image_type, // struct-only
   |                  ^^^^^

error: attribute is only valid on a struct, not on a inherent method
  --> $DIR/invalid-target.rs:189:25
   |
LL |         sampler, block, sampled_image, generic_image_type, // struct-only
   |                         ^^^^^^^^^^^^^

error: attribute is only valid on a struct, not on a inherent method
  --> $DIR/invalid-target.rs:189:40
   |
LL |         sampler, block, sampled_image, generic_image_type, // struct-only
   |                                        ^^^^^^^^^^^^^^^^^^

error: attribute is only valid on a function parameter, not on a inherent method
  --> $DIR/invalid-target.rs:190:9
   |
LL |         uniform, position, descriptor_set = 0, binding = 0, flat, invariant, // param-only
   |         ^^^^^^^

error: attribute is only valid on a function parameter, not on a inherent method
  --> $DIR/invalid-target.rs:190:18
   |
LL |         uniform, position, descriptor_set = 0, binding = 0, flat, invariant, // param-only
   |                  ^^^^^^^^

error: attribute is only valid on a function parameter, not on a inherent method
  --> $DIR/invalid-target.rs:190:28
   |
LL |         uniform, position, descriptor_set = 0, binding = 0, flat, invariant, // param-only
   |                            ^^^^^^^^^^^^^^^^^^

error: attribute is only valid on a function parameter, not on a inherent method
  --> $DIR/invalid-target.rs:190:48
   |
LL |         uniform, position, descriptor_set = 0, binding = 0, flat, invariant, // param-only
   |                                                ^^^^^^^^^^^

error: attribute is only valid on a function parameter, not on a inherent method
  --> $DIR/invalid-target.rs:190:61
   |
LL |         uniform, position, descriptor_set = 0, binding = 0, flat, invariant, // param-only
   |                                                             ^^^^

error: attribute is only valid on a function parameter, not on a inherent method
  --> $DIR/invalid-target.rs:190:67
   |
LL |         uniform, position, descriptor_set = 0, binding = 0, flat, invariant, // param-only
   |                                                                   ^^^^^^^^^

error: attribute is only valid on a struct, not on a associated type
  --> $DIR/invalid-target.rs:243:9
   |
LL |         sampler, block, sampled_image, generic_image_type, // struct-only
   |         ^^^^^^^

error: attribute is only valid on a struct, not on a associated type
  --> $DIR/invalid-target.rs:243:18
   |
LL |         sampler, block, sampled_image, generic_image_type, // struct-only
   |                  ^^^^^

error: attribute is only valid on a struct, not on a associated type
  --> $DIR/invalid-target.rs:243:25
   |
LL |         sampler, block, sampled_image, generic_image_type, // struct-only
   |                         ^^^^^^^^^^^^^

error: attribute is only valid on a struct, not on a associated type
  --> $DIR/invalid-target.rs:243:40
   |
LL |         sampler, block, sampled_image, generic_image_type, // struct-only
   |                                        ^^^^^^^^^^^^^^^^^^

error: attribute is only valid on a function, not on a associated type
  --> $DIR/invalid-target.rs:244:9
   |
LL |         vertex, // fn-only
   |         ^^^^^^

error: attribute is only valid on a function parameter, not on a associated type
  --> $DIR/invalid-target.rs:245:9
   |
LL |         uniform, position, descriptor_set = 0, binding = 0, flat, invariant, // param-only
   |         ^^^^^^^

error: attribute is only valid on a function parameter, not on a associated type
  --> $DIR/invalid-target.rs:245:18
   |
LL |         uniform, position, descriptor_set = 0, binding = 0, flat, invariant, // param-only
   |                  ^^^^^^^^

error: attribute is only valid on a function parameter, not on a associated type
  --> $DIR/invalid-target.rs:245:28
   |
LL |         uniform, position, descriptor_set = 0, binding = 0, flat, invariant, // param-only
   |                            ^^^^^^^^^^^^^^^^^^

error: attribute is only valid on a function parameter, not on a associated type
  --> $DIR/invalid-target.rs:245:48
   |
LL |         uniform, position, descriptor_set = 0, binding = 0, flat, invariant, // param-only
   |                                                ^^^^^^^^^^^

error: attribute is only valid on a function parameter, not on a associated type
  --> $DIR/invalid-target.rs:245:61
   |
LL |         uniform, position, descriptor_set = 0, binding = 0, flat, invariant, // param-only
   |                                                             ^^^^

error: attribute is only valid on a function parameter, not on a associated type
  --> $DIR/invalid-target.rs:245:67
   |
LL |         uniform, position, descriptor_set = 0, binding = 0, flat, invariant, // param-only
   |                                                                   ^^^^^^^^^

error: attribute is only valid on a struct, not on a associated const
  --> $DIR/invalid-target.rs:250:9
   |
LL |         sampler, block, sampled_image, generic_image_type, // struct-only
   |         ^^^^^^^

error: attribute is only valid on a struct, not on a associated const
  --> $DIR/invalid-target.rs:250:18
   |
LL |         sampler, block, sampled_image, generic_image_type, // struct-only
   |                  ^^^^^

error: attribute is only valid on a struct, not on a associated const
  --> $DIR/invalid-target.rs:250:25
   |
LL |         sampler, block, sampled_image, generic_image_type, // struct-only
   |                         ^^^^^^^^^^^^^

error: attribute is only valid on a struct, not on a associated const
  --> $DIR/invalid-target.rs:250:40
   |
LL |         sampler, block, sampled_image, generic_image_type, // struct-only
   |                                        ^^^^^^^^^^^^^^^^^^

error: attribute is only valid on a function, not on a associated const
  --> $DIR/invalid-target.rs:251:9
   |
LL |         vertex, // fn-only
   |         ^^^^^^

error: attribute is only valid on a function parameter, not on a associated const
  --> $DIR/invalid-target.rs:252:9
   |
LL |         uniform, position, descriptor_set = 0, binding = 0, flat, invariant, // param-only
   |         ^^^^^^^

error: attribute is only valid on a function parameter, not on a associated const
  --> $DIR/invalid-target.rs:252:18
   |
LL |         uniform, position, descriptor_set = 0, binding = 0, flat, invariant, // param-only
   |                  ^^^^^^^^

error: attribute is only valid on a function parameter, not on a associated const
  --> $DIR/invalid-target.rs:252:28
   |
LL |         uniform, position, descriptor_set = 0, binding = 0, flat, invariant, // param-only
   |                            ^^^^^^^^^^^^^^^^^^

error: attribute is only valid on a function parameter, not on a associated const
  --> $DIR/invalid-target.rs:252:48
   |
LL |         uniform, position, descriptor_set = 0, binding = 0, flat, invariant, // param-only
   |                                                ^^^^^^^^^^^

error: attribute is only valid on a function parameter, not on a associated const
  --> $DIR/invalid-target.rs:252:61
   |
LL |         uniform, position, descriptor_set = 0, binding = 0, flat, invariant, // param-only
   |                                                             ^^^^

error: attribute is only valid on a function parameter, not on a associated const
  --> $DIR/invalid-target.rs:252:67
   |
LL |         uniform, position, descriptor_set = 0, binding = 0, flat, invariant, // param-only
   |                                                                   ^^^^^^^^^

error: attribute is only valid on a struct, not on a provided trait method
  --> $DIR/invalid-target.rs:257:9
   |
LL |         sampler, block, sampled_image, generic_image_type, // struct-only
   |         ^^^^^^^

error: attribute is only valid on a struct, not on a provided trait method
  --> $DIR/invalid-target.rs:257:18
   |
LL |         sampler, block, sampled_image, generic_image_type, // struct-only
   |                  ^^^^^

error: attribute is only valid on a struct, not on a provided trait method
  --> $DIR/invalid-target.rs:257:25
   |
LL |         sampler, block, sampled_image, generic_image_type, // struct-only
   |                         ^^^^^^^^^^^^^

error: attribute is only valid on a struct, not on a provided trait method
  --> $DIR/invalid-target.rs:257:40
   |
LL |         sampler, block, sampled_image, generic_image_type, // struct-only
   |                                        ^^^^^^^^^^^^^^^^^^

error: attribute is only valid on a function parameter, not on a provided trait method
  --> $DIR/invalid-target.rs:258:9
   |
LL |         uniform, position, descriptor_set = 0, binding = 0, flat, invariant, // param-only
   |         ^^^^^^^

error: attribute is only valid on a function parameter, not on a provided trait method
  --> $DIR/invalid-target.rs:258:18
   |
LL |         uniform, position, descriptor_set = 0, binding = 0, flat, invariant, // param-only
   |                  ^^^^^^^^

error: attribute is only valid on a function parameter, not on a provided trait method
  --> $DIR/invalid-target.rs:258:28
   |
LL |         uniform, position, descriptor_set = 0, binding = 0, flat, invariant, // param-only
   |                            ^^^^^^^^^^^^^^^^^^

error: attribute is only valid on a function parameter, not on a provided trait method
  --> $DIR/invalid-target.rs:258:48
   |
LL |         uniform, position, descriptor_set = 0, binding = 0, flat, invariant, // param-only
   |                                                ^^^^^^^^^^^

error: attribute is only valid on a function parameter, not on a provided trait method
  --> $DIR/invalid-target.rs:258:61
   |
LL |         uniform, position, descriptor_set = 0, binding = 0, flat, invariant, // param-only
   |                                                             ^^^^

error: attribute is only valid on a function parameter, not on a provided trait method
  --> $DIR/invalid-target.rs:258:67
   |
LL |         uniform, position, descriptor_set = 0, binding = 0, flat, invariant, // param-only
   |                                                                   ^^^^^^^^^

error: attribute is only valid on a struct, not on a foreign type
  --> $DIR/invalid-target.rs:74:9
   |
LL |         sampler, block, sampled_image, generic_image_type, // struct-only
   |         ^^^^^^^

error: attribute is only valid on a struct, not on a foreign type
  --> $DIR/invalid-target.rs:74:18
   |
LL |         sampler, block, sampled_image, generic_image_type, // struct-only
   |                  ^^^^^

error: attribute is only valid on a struct, not on a foreign type
  --> $DIR/invalid-target.rs:74:25
   |
LL |         sampler, block, sampled_image, generic_image_type, // struct-only
   |                         ^^^^^^^^^^^^^

error: attribute is only valid on a struct, not on a foreign type
  --> $DIR/invalid-target.rs:74:40
   |
LL |         sampler, block, sampled_image, generic_image_type, // struct-only
   |                                        ^^^^^^^^^^^^^^^^^^

error: attribute is only valid on a function, not on a foreign type
  --> $DIR/invalid-target.rs:75:9
   |
LL |         vertex, // fn-only
   |         ^^^^^^

error: attribute is only valid on a function parameter, not on a foreign type
  --> $DIR/invalid-target.rs:76:9
   |
LL |         uniform, position, descriptor_set = 0, binding = 0, flat, invariant, // param-only
   |         ^^^^^^^

error: attribute is only valid on a function parameter, not on a foreign type
  --> $DIR/invalid-target.rs:76:18
   |
LL |         uniform, position, descriptor_set = 0, binding = 0, flat, invariant, // param-only
   |                  ^^^^^^^^

error: attribute is only valid on a function parameter, not on a foreign type
  --> $DIR/invalid-target.rs:76:28
   |
LL |         uniform, position, descriptor_set = 0, binding = 0, flat, invariant, // param-only
   |                            ^^^^^^^^^^^^^^^^^^

error: attribute is only valid on a function parameter, not on a foreign type
  --> $DIR/invalid-target.rs:76:48
   |
LL |         uniform, position, descriptor_set = 0, binding = 0, flat, invariant, // param-only
   |                                                ^^^^^^^^^^^

error: attribute is only valid on a function parameter, not on a foreign type
  --> $DIR/invalid-target.rs:76:61
   |
LL |         uniform, position, descriptor_set = 0, binding = 0, flat, invariant, // param-only
   |                                                             ^^^^

error: attribute is only valid on a function parameter, not on a foreign type
  --> $DIR/invalid-target.rs:76:67
   |
LL |         uniform, position, descriptor_set = 0, binding = 0, flat, invariant, // param-only
   |                                                                   ^^^^^^^^^

error: attribute is only valid on a struct, not on a foreign static item
  --> $DIR/invalid-target.rs:81:9
   |
LL |         sampler, block, sampled_image, generic_image_type, // struct-only
   |         ^^^^^^^

error: attribute is only valid on a struct, not on a foreign static item
  --> $DIR/invalid-target.rs:81:18
   |
LL |         sampler, block, sampled_image, generic_image_type, // struct-only
   |                  ^^^^^

error: attribute is only valid on a struct, not on a foreign static item
  --> $DIR/invalid-target.rs:81:25
   |
LL |         sampler, block, sampled_image, generic_image_type, // struct-only
   |                         ^^^^^^^^^^^^^

error: attribute is only valid on a struct, not on a foreign static item
  --> $DIR/invalid-target.rs:81:40
   |
LL |         sampler, block, sampled_image, generic_image_type, // struct-only
   |                                        ^^^^^^^^^^^^^^^^^^

error: attribute is only valid on a function, not on a foreign static item
  --> $DIR/invalid-target.rs:82:9
   |
LL |         vertex, // fn-only
   |         ^^^^^^

error: attribute is only valid on a function parameter, not on a foreign static item
  --> $DIR/invalid-target.rs:83:9
   |
LL |         uniform, position, descriptor_set = 0, binding = 0, flat, invariant, // param-only
   |         ^^^^^^^

error: attribute is only valid on a function parameter, not on a foreign static item
  --> $DIR/invalid-target.rs:83:18
   |
LL |         uniform, position, descriptor_set = 0, binding = 0, flat, invariant, // param-only
   |                  ^^^^^^^^

error: attribute is only valid on a function parameter, not on a foreign static item
  --> $DIR/invalid-target.rs:83:28
   |
LL |         uniform, position, descriptor_set = 0, binding = 0, flat, invariant, // param-only
   |                            ^^^^^^^^^^^^^^^^^^

error: attribute is only valid on a function parameter, not on a foreign static item
  --> $DIR/invalid-target.rs:83:48
   |
LL |         uniform, position, descriptor_set = 0, binding = 0, flat, invariant, // param-only
   |                                                ^^^^^^^^^^^

error: attribute is only valid on a function parameter, not on a foreign static item
  --> $DIR/invalid-target.rs:83:61
   |
LL |         uniform, position, descriptor_set = 0, binding = 0, flat, invariant, // param-only
   |                                                             ^^^^

error: attribute is only valid on a function parameter, not on a foreign static item
  --> $DIR/invalid-target.rs:83:67
   |
LL |         uniform, position, descriptor_set = 0, binding = 0, flat, invariant, // param-only
   |                                                                   ^^^^^^^^^

error: attribute is only valid on a struct, not on a foreign function
  --> $DIR/invalid-target.rs:88:9
   |
LL |         sampler, block, sampled_image, generic_image_type, // struct-only
   |         ^^^^^^^

error: attribute is only valid on a struct, not on a foreign function
  --> $DIR/invalid-target.rs:88:18
   |
LL |         sampler, block, sampled_image, generic_image_type, // struct-only
   |                  ^^^^^

error: attribute is only valid on a struct, not on a foreign function
  --> $DIR/invalid-target.rs:88:25
   |
LL |         sampler, block, sampled_image, generic_image_type, // struct-only
   |                         ^^^^^^^^^^^^^

error: attribute is only valid on a struct, not on a foreign function
  --> $DIR/invalid-target.rs:88:40
   |
LL |         sampler, block, sampled_image, generic_image_type, // struct-only
   |                                        ^^^^^^^^^^^^^^^^^^

error: attribute is only valid on a function, not on a foreign function
  --> $DIR/invalid-target.rs:89:9
   |
LL |         vertex, // fn-only
   |         ^^^^^^

error: attribute is only valid on a function parameter, not on a foreign function
  --> $DIR/invalid-target.rs:90:9
   |
LL |         uniform, position, descriptor_set = 0, binding = 0, flat, invariant, // param-only
   |         ^^^^^^^

error: attribute is only valid on a function parameter, not on a foreign function
  --> $DIR/invalid-target.rs:90:18
   |
LL |         uniform, position, descriptor_set = 0, binding = 0, flat, invariant, // param-only
   |                  ^^^^^^^^

error: attribute is only valid on a function parameter, not on a foreign function
  --> $DIR/invalid-target.rs:90:28
   |
LL |         uniform, position, descriptor_set = 0, binding = 0, flat, invariant, // param-only
   |                            ^^^^^^^^^^^^^^^^^^

error: attribute is only valid on a function parameter, not on a foreign function
  --> $DIR/invalid-target.rs:90:48
   |
LL |         uniform, position, descriptor_set = 0, binding = 0, flat, invariant, // param-only
   |                                                ^^^^^^^^^^^

error: attribute is only valid on a function parameter, not on a foreign function
  --> $DIR/invalid-target.rs:90:61
   |
LL |         uniform, position, descriptor_set = 0, binding = 0, flat, invariant, // param-only
   |                                                             ^^^^

error: attribute is only valid on a function parameter, not on a foreign function
  --> $DIR/invalid-target.rs:90:67
   |
LL |         uniform, position, descriptor_set = 0, binding = 0, flat, invariant, // param-only
   |                                                                   ^^^^^^^^^

error: unconstrained opaque type
  --> $DIR/invalid-target.rs:121:18
   |
LL | type _OpaqueTy = impl Copy;
   |                  ^^^^^^^^^
   |
   = note: `_OpaqueTy` must be used in combination with a concrete type within the same crate

error[E0308]: mismatched types
  --> $DIR/invalid-target.rs:124:5
   |
LL | type _OpaqueTy = impl Copy;
   |                  --------- the expected opaque type
LL |
LL | fn _opaque_ty_definer() -> _OpaqueTy {
   |                            --------- expected `_OpaqueTy` because of return type
LL |     ()
   |     ^^ expected opaque type, found `()`
   |
   = note: expected opaque type `_OpaqueTy`
                found unit type `()`
note: this item must have a `#[define_opaque(_OpaqueTy)]` attribute to be able to define hidden types
  --> $DIR/invalid-target.rs:123:4
   |
LL | fn _opaque_ty_definer() -> _OpaqueTy {
   |    ^^^^^^^^^^^^^^^^^^

error: aborting due to 439 previous errors

For more information about this error, try `rustc --explain E0308`.<|MERGE_RESOLUTION|>--- conflicted
+++ resolved
@@ -1030,73 +1030,6 @@
 LL |         uniform, position, descriptor_set = 0, binding = 0, flat, invariant, // param-only
    |                                                                   ^^^^^^^^^
 
-<<<<<<< HEAD
-error: attribute is only valid on a struct, not on a inherent implementation block
-   --> $DIR/invalid-target.rs:176:5
-    |
-176 |     sampler, block, sampled_image, generic_image_type, // struct-only
-    |     ^^^^^^^
-
-error: attribute is only valid on a struct, not on a inherent implementation block
-   --> $DIR/invalid-target.rs:176:14
-    |
-176 |     sampler, block, sampled_image, generic_image_type, // struct-only
-    |              ^^^^^
-
-error: attribute is only valid on a struct, not on a inherent implementation block
-   --> $DIR/invalid-target.rs:176:21
-    |
-176 |     sampler, block, sampled_image, generic_image_type, // struct-only
-    |                     ^^^^^^^^^^^^^
-
-error: attribute is only valid on a struct, not on a inherent implementation block
-   --> $DIR/invalid-target.rs:176:36
-    |
-176 |     sampler, block, sampled_image, generic_image_type, // struct-only
-    |                                    ^^^^^^^^^^^^^^^^^^
-
-error: attribute is only valid on a function, not on a inherent implementation block
-   --> $DIR/invalid-target.rs:177:5
-    |
-177 |     vertex, // fn-only
-    |     ^^^^^^
-
-error: attribute is only valid on a function parameter, not on a inherent implementation block
-   --> $DIR/invalid-target.rs:178:5
-    |
-178 |     uniform, position, descriptor_set = 0, binding = 0, flat, invariant, // param-only
-    |     ^^^^^^^
-
-error: attribute is only valid on a function parameter, not on a inherent implementation block
-   --> $DIR/invalid-target.rs:178:14
-    |
-178 |     uniform, position, descriptor_set = 0, binding = 0, flat, invariant, // param-only
-    |              ^^^^^^^^
-
-error: attribute is only valid on a function parameter, not on a inherent implementation block
-   --> $DIR/invalid-target.rs:178:24
-    |
-178 |     uniform, position, descriptor_set = 0, binding = 0, flat, invariant, // param-only
-    |                        ^^^^^^^^^^^^^^^^^^
-
-error: attribute is only valid on a function parameter, not on a inherent implementation block
-   --> $DIR/invalid-target.rs:178:44
-    |
-178 |     uniform, position, descriptor_set = 0, binding = 0, flat, invariant, // param-only
-    |                                            ^^^^^^^^^^^
-
-error: attribute is only valid on a function parameter, not on a inherent implementation block
-   --> $DIR/invalid-target.rs:178:57
-    |
-178 |     uniform, position, descriptor_set = 0, binding = 0, flat, invariant, // param-only
-    |                                                         ^^^^
-
-error: attribute is only valid on a function parameter, not on a inherent implementation block
-   --> $DIR/invalid-target.rs:178:63
-    |
-178 |     uniform, position, descriptor_set = 0, binding = 0, flat, invariant, // param-only
-    |                                                               ^^^^^^^^^
-=======
 error: attribute is only valid on a struct, not on a implementation block
   --> $DIR/invalid-target.rs:176:5
    |
@@ -1162,7 +1095,6 @@
    |
 LL |     uniform, position, descriptor_set = 0, binding = 0, flat, invariant, // param-only
    |                                                               ^^^^^^^^^
->>>>>>> 2232fcb7
 
 error: attribute is only valid on a struct, not on a trait alias
   --> $DIR/invalid-target.rs:196:5
@@ -1296,73 +1228,6 @@
 LL |     uniform, position, descriptor_set = 0, binding = 0, flat, invariant, // param-only
    |                                                               ^^^^^^^^^
 
-<<<<<<< HEAD
-error: attribute is only valid on a struct, not on a trait implementation block
-   --> $DIR/invalid-target.rs:237:5
-    |
-237 |     sampler, block, sampled_image, generic_image_type, // struct-only
-    |     ^^^^^^^
-
-error: attribute is only valid on a struct, not on a trait implementation block
-   --> $DIR/invalid-target.rs:237:14
-    |
-237 |     sampler, block, sampled_image, generic_image_type, // struct-only
-    |              ^^^^^
-
-error: attribute is only valid on a struct, not on a trait implementation block
-   --> $DIR/invalid-target.rs:237:21
-    |
-237 |     sampler, block, sampled_image, generic_image_type, // struct-only
-    |                     ^^^^^^^^^^^^^
-
-error: attribute is only valid on a struct, not on a trait implementation block
-   --> $DIR/invalid-target.rs:237:36
-    |
-237 |     sampler, block, sampled_image, generic_image_type, // struct-only
-    |                                    ^^^^^^^^^^^^^^^^^^
-
-error: attribute is only valid on a function, not on a trait implementation block
-   --> $DIR/invalid-target.rs:238:5
-    |
-238 |     vertex, // fn-only
-    |     ^^^^^^
-
-error: attribute is only valid on a function parameter, not on a trait implementation block
-   --> $DIR/invalid-target.rs:239:5
-    |
-239 |     uniform, position, descriptor_set = 0, binding = 0, flat, invariant, // param-only
-    |     ^^^^^^^
-
-error: attribute is only valid on a function parameter, not on a trait implementation block
-   --> $DIR/invalid-target.rs:239:14
-    |
-239 |     uniform, position, descriptor_set = 0, binding = 0, flat, invariant, // param-only
-    |              ^^^^^^^^
-
-error: attribute is only valid on a function parameter, not on a trait implementation block
-   --> $DIR/invalid-target.rs:239:24
-    |
-239 |     uniform, position, descriptor_set = 0, binding = 0, flat, invariant, // param-only
-    |                        ^^^^^^^^^^^^^^^^^^
-
-error: attribute is only valid on a function parameter, not on a trait implementation block
-   --> $DIR/invalid-target.rs:239:44
-    |
-239 |     uniform, position, descriptor_set = 0, binding = 0, flat, invariant, // param-only
-    |                                            ^^^^^^^^^^^
-
-error: attribute is only valid on a function parameter, not on a trait implementation block
-   --> $DIR/invalid-target.rs:239:57
-    |
-239 |     uniform, position, descriptor_set = 0, binding = 0, flat, invariant, // param-only
-    |                                                         ^^^^
-
-error: attribute is only valid on a function parameter, not on a trait implementation block
-   --> $DIR/invalid-target.rs:239:63
-    |
-239 |     uniform, position, descriptor_set = 0, binding = 0, flat, invariant, // param-only
-    |                                                               ^^^^^^^^^
-=======
 error: attribute is only valid on a struct, not on a implementation block
   --> $DIR/invalid-target.rs:237:5
    |
@@ -1428,7 +1293,6 @@
    |
 LL |     uniform, position, descriptor_set = 0, binding = 0, flat, invariant, // param-only
    |                                                               ^^^^^^^^^
->>>>>>> 2232fcb7
 
 error: attribute is only valid on a struct, not on a function
   --> $DIR/invalid-target.rs:264:5
