error: Unterminated format specifier: missing type after precision
  --> $DIR/debug_printf_type_checking.rs:11:23
   |
LL |         debug_printf!("%1");
   |                       ^^^^

error: Unterminated format specifier: missing type after decimal point
  --> $DIR/debug_printf_type_checking.rs:12:23
   |
LL |         debug_printf!("%1.");
   |                       ^^^^^

error: Unrecognised format specifier: '.'
  --> $DIR/debug_printf_type_checking.rs:13:23
   |
LL |         debug_printf!("%.");
   |                       ^^^^

error: Unrecognised format specifier: '.'
  --> $DIR/debug_printf_type_checking.rs:14:23
   |
LL |         debug_printf!("%.1");
   |                       ^^^^^

error: Unterminated format specifier: missing type after fraction precision
  --> $DIR/debug_printf_type_checking.rs:15:23
   |
LL |         debug_printf!("%1.1");
   |                       ^^^^^^

error: Missing vector dimensions specifier
  --> $DIR/debug_printf_type_checking.rs:16:23
   |
LL |         debug_printf!("%1.1v");
   |                       ^^^^^^^

error: Invalid width for vector: 5
  --> $DIR/debug_printf_type_checking.rs:17:23
   |
LL |         debug_printf!("%1.1v5");
   |                       ^^^^^^^^

error: Missing vector type specifier
  --> $DIR/debug_printf_type_checking.rs:18:23
   |
LL |         debug_printf!("%1.1v2");
   |                       ^^^^^^^^

error: Unrecognised vector type specifier: 'r'
  --> $DIR/debug_printf_type_checking.rs:19:23
   |
LL |         debug_printf!("%1.1v2r");
   |                       ^^^^^^^^^

error: Unrecognised format specifier: 'r'
  --> $DIR/debug_printf_type_checking.rs:20:23
   |
LL |         debug_printf!("%r", 11_i32);
   |                       ^^^^

error[E0308]: mismatched types
<<<<<<< HEAD
   --> $DIR/debug_printf_type_checking.rs:21:29
    |
 21 |         debug_printf!("%f", 11_u32);
    |         --------------------^^^^^^-
    |         |                   |
    |         |                   expected `f32`, found `u32`
    |         arguments to this function are incorrect
    |
help: the return type of this call is `u32` due to the type of the argument passed
   --> $DIR/debug_printf_type_checking.rs:21:9
    |
 21 |         debug_printf!("%f", 11_u32);
    |         ^^^^^^^^^^^^^^^^^^^^------^
    |                             |
    |                             this argument influences the return type of `debug_printf_assert_is_type`
=======
  --> $DIR/debug_printf_type_checking.rs:21:29
   |
LL |         debug_printf!("%f", 11_u32);
   |         --------------------^^^^^^-
   |         |                   |
   |         |                   expected `f32`, found `u32`
   |         arguments to this function are incorrect
   |
help: the return type of this call is `u32` due to the type of the argument passed
  --> $DIR/debug_printf_type_checking.rs:21:9
   |
LL |         debug_printf!("%f", 11_u32);
   |         ^^^^^^^^^^^^^^^^^^^^------^
   |                             |
   |                             this argument influences the return type of `assert_is_type`
>>>>>>> 2232fcb7
note: function defined here
  --> $SPIRV_STD_SRC/debug_printf.rs:6:8
   |
LL | pub fn assert_is_type<T>(ty: T) -> T {
   |        ^^^^^^^^^^^^^^
   = note: this error originates in the macro `debug_printf` (in Nightly builds, run with -Z macro-backtrace for more info)
help: change the type of the numeric literal from `u32` to `f32`
<<<<<<< HEAD
    |
 21 -         debug_printf!("%f", 11_u32);
 21 +         debug_printf!("%f", 11_f32);
    |

error[E0308]: mismatched types
   --> $DIR/debug_printf_type_checking.rs:22:29
    |
 22 |         debug_printf!("%u", 11.0_f32);
    |         --------------------^^^^^^^^-
    |         |                   |
    |         |                   expected `u32`, found `f32`
    |         arguments to this function are incorrect
    |
help: the return type of this call is `f32` due to the type of the argument passed
   --> $DIR/debug_printf_type_checking.rs:22:9
    |
 22 |         debug_printf!("%u", 11.0_f32);
    |         ^^^^^^^^^^^^^^^^^^^^--------^
    |                             |
    |                             this argument influences the return type of `debug_printf_assert_is_type`
=======
   |
LL -         debug_printf!("%f", 11_u32);
LL +         debug_printf!("%f", 11_f32);
   |

error[E0308]: mismatched types
  --> $DIR/debug_printf_type_checking.rs:22:29
   |
LL |         debug_printf!("%u", 11.0_f32);
   |         --------------------^^^^^^^^-
   |         |                   |
   |         |                   expected `u32`, found `f32`
   |         arguments to this function are incorrect
   |
help: the return type of this call is `f32` due to the type of the argument passed
  --> $DIR/debug_printf_type_checking.rs:22:9
   |
LL |         debug_printf!("%u", 11.0_f32);
   |         ^^^^^^^^^^^^^^^^^^^^--------^
   |                             |
   |                             this argument influences the return type of `assert_is_type`
>>>>>>> 2232fcb7
note: function defined here
  --> $SPIRV_STD_SRC/debug_printf.rs:6:8
   |
LL | pub fn assert_is_type<T>(ty: T) -> T {
   |        ^^^^^^^^^^^^^^
   = note: this error originates in the macro `debug_printf` (in Nightly builds, run with -Z macro-backtrace for more info)
help: change the type of the numeric literal from `f32` to `u32`
<<<<<<< HEAD
    |
 22 -         debug_printf!("%u", 11.0_f32);
 22 +         debug_printf!("%u", 11u32);
    |

error[E0277]: the trait bound `{float}: Vector<f32, 2>` is not satisfied
   --> $DIR/debug_printf_type_checking.rs:23:9
    |
 23 |         debug_printf!("%v2f", 11.0);
    |         ^^^^^^^^^^^^^^^^^^^^^^^^^^^ the trait `Vector<f32, 2>` is not implemented for `{float}`
    |
    = help: the following other types implement trait `Vector<T, N>`:
              `BVec2` implements `Vector<bool, 2>`
              `BVec3` implements `Vector<bool, 3>`
              `BVec4` implements `Vector<bool, 4>`
              `DVec2` implements `Vector<f64, 2>`
              `DVec3` implements `Vector<f64, 3>`
              `DVec4` implements `Vector<f64, 4>`
              `IVec2` implements `Vector<i32, 2>`
              `IVec3` implements `Vector<i32, 3>`
            and 8 others
note: required by a bound in `debug_printf_assert_is_vector`
   --> $SPIRV_STD_SRC/lib.rs:141:8
    |
139 | pub fn debug_printf_assert_is_vector<
    |        ----------------------------- required by a bound in this function
140 |     TY: crate::scalar::Scalar,
141 |     V: crate::vector::Vector<TY, SIZE>,
    |        ^^^^^^^^^^^^^^^^^^^^^^^^^^^^^^^ required by this bound in `debug_printf_assert_is_vector`
    = note: this error originates in the macro `debug_printf` (in Nightly builds, run with -Z macro-backtrace for more info)

error[E0308]: mismatched types
   --> $DIR/debug_printf_type_checking.rs:24:29
    |
 24 |         debug_printf!("%f", Vec2::splat(33.3));
    |         --------------------^^^^^^^^^^^^^^^^^-
    |         |                   |
    |         |                   expected `f32`, found `Vec2`
    |         arguments to this function are incorrect
    |
help: the return type of this call is `Vec2` due to the type of the argument passed
   --> $DIR/debug_printf_type_checking.rs:24:9
    |
 24 |         debug_printf!("%f", Vec2::splat(33.3));
    |         ^^^^^^^^^^^^^^^^^^^^-----------------^
    |                             |
    |                             this argument influences the return type of `debug_printf_assert_is_type`
=======
   |
LL -         debug_printf!("%u", 11.0_f32);
LL +         debug_printf!("%u", 11u32);
   |

error[E0277]: the trait bound `{float}: Vector<f32, 2>` is not satisfied
  --> $DIR/debug_printf_type_checking.rs:23:9
   |
LL |         debug_printf!("%v2f", 11.0);
   |         ^^^^^^^^^^^^^^^^^^^^^^^^^^^ the trait `Vector<f32, 2>` is not implemented for `{float}`
   |
   = help: the following other types implement trait `Vector<T, N>`:
             `BVec2` implements `Vector<bool, 2>`
             `BVec3` implements `Vector<bool, 3>`
             `BVec4` implements `Vector<bool, 4>`
             `DVec2` implements `Vector<f64, 2>`
             `DVec3` implements `Vector<f64, 3>`
             `DVec4` implements `Vector<f64, 4>`
             `IVec2` implements `Vector<i32, 2>`
             `IVec3` implements `Vector<i32, 3>`
           and 8 others
note: required by a bound in `assert_is_vector`
  --> $SPIRV_STD_SRC/debug_printf.rs:11:40
   |
LL | pub fn assert_is_vector<TY: Scalar, V: Vector<TY, SIZE>, const SIZE: usize>(vec: V) -> V {
   |                                        ^^^^^^^^^^^^^^^^ required by this bound in `assert_is_vector`
   = note: this error originates in the macro `debug_printf` (in Nightly builds, run with -Z macro-backtrace for more info)

error[E0308]: mismatched types
  --> $DIR/debug_printf_type_checking.rs:24:29
   |
LL |         debug_printf!("%f", Vec2::splat(33.3));
   |         --------------------^^^^^^^^^^^^^^^^^-
   |         |                   |
   |         |                   expected `f32`, found `Vec2`
   |         arguments to this function are incorrect
   |
help: the return type of this call is `Vec2` due to the type of the argument passed
  --> $DIR/debug_printf_type_checking.rs:24:9
   |
LL |         debug_printf!("%f", Vec2::splat(33.3));
   |         ^^^^^^^^^^^^^^^^^^^^-----------------^
   |                             |
   |                             this argument influences the return type of `assert_is_type`
>>>>>>> 2232fcb7
note: function defined here
  --> $SPIRV_STD_SRC/debug_printf.rs:6:8
   |
LL | pub fn assert_is_type<T>(ty: T) -> T {
   |        ^^^^^^^^^^^^^^
   = note: this error originates in the macro `debug_printf` (in Nightly builds, run with -Z macro-backtrace for more info)

error: aborting due to 14 previous errors

Some errors have detailed explanations: E0277, E0308.
For more information about an error, try `rustc --explain E0277`.<|MERGE_RESOLUTION|>--- conflicted
+++ resolved
@@ -59,23 +59,6 @@
    |                       ^^^^
 
 error[E0308]: mismatched types
-<<<<<<< HEAD
-   --> $DIR/debug_printf_type_checking.rs:21:29
-    |
- 21 |         debug_printf!("%f", 11_u32);
-    |         --------------------^^^^^^-
-    |         |                   |
-    |         |                   expected `f32`, found `u32`
-    |         arguments to this function are incorrect
-    |
-help: the return type of this call is `u32` due to the type of the argument passed
-   --> $DIR/debug_printf_type_checking.rs:21:9
-    |
- 21 |         debug_printf!("%f", 11_u32);
-    |         ^^^^^^^^^^^^^^^^^^^^------^
-    |                             |
-    |                             this argument influences the return type of `debug_printf_assert_is_type`
-=======
   --> $DIR/debug_printf_type_checking.rs:21:29
    |
 LL |         debug_printf!("%f", 11_u32);
@@ -91,7 +74,6 @@
    |         ^^^^^^^^^^^^^^^^^^^^------^
    |                             |
    |                             this argument influences the return type of `assert_is_type`
->>>>>>> 2232fcb7
 note: function defined here
   --> $SPIRV_STD_SRC/debug_printf.rs:6:8
    |
@@ -99,29 +81,6 @@
    |        ^^^^^^^^^^^^^^
    = note: this error originates in the macro `debug_printf` (in Nightly builds, run with -Z macro-backtrace for more info)
 help: change the type of the numeric literal from `u32` to `f32`
-<<<<<<< HEAD
-    |
- 21 -         debug_printf!("%f", 11_u32);
- 21 +         debug_printf!("%f", 11_f32);
-    |
-
-error[E0308]: mismatched types
-   --> $DIR/debug_printf_type_checking.rs:22:29
-    |
- 22 |         debug_printf!("%u", 11.0_f32);
-    |         --------------------^^^^^^^^-
-    |         |                   |
-    |         |                   expected `u32`, found `f32`
-    |         arguments to this function are incorrect
-    |
-help: the return type of this call is `f32` due to the type of the argument passed
-   --> $DIR/debug_printf_type_checking.rs:22:9
-    |
- 22 |         debug_printf!("%u", 11.0_f32);
-    |         ^^^^^^^^^^^^^^^^^^^^--------^
-    |                             |
-    |                             this argument influences the return type of `debug_printf_assert_is_type`
-=======
    |
 LL -         debug_printf!("%f", 11_u32);
 LL +         debug_printf!("%f", 11_f32);
@@ -143,7 +102,6 @@
    |         ^^^^^^^^^^^^^^^^^^^^--------^
    |                             |
    |                             this argument influences the return type of `assert_is_type`
->>>>>>> 2232fcb7
 note: function defined here
   --> $SPIRV_STD_SRC/debug_printf.rs:6:8
    |
@@ -151,55 +109,6 @@
    |        ^^^^^^^^^^^^^^
    = note: this error originates in the macro `debug_printf` (in Nightly builds, run with -Z macro-backtrace for more info)
 help: change the type of the numeric literal from `f32` to `u32`
-<<<<<<< HEAD
-    |
- 22 -         debug_printf!("%u", 11.0_f32);
- 22 +         debug_printf!("%u", 11u32);
-    |
-
-error[E0277]: the trait bound `{float}: Vector<f32, 2>` is not satisfied
-   --> $DIR/debug_printf_type_checking.rs:23:9
-    |
- 23 |         debug_printf!("%v2f", 11.0);
-    |         ^^^^^^^^^^^^^^^^^^^^^^^^^^^ the trait `Vector<f32, 2>` is not implemented for `{float}`
-    |
-    = help: the following other types implement trait `Vector<T, N>`:
-              `BVec2` implements `Vector<bool, 2>`
-              `BVec3` implements `Vector<bool, 3>`
-              `BVec4` implements `Vector<bool, 4>`
-              `DVec2` implements `Vector<f64, 2>`
-              `DVec3` implements `Vector<f64, 3>`
-              `DVec4` implements `Vector<f64, 4>`
-              `IVec2` implements `Vector<i32, 2>`
-              `IVec3` implements `Vector<i32, 3>`
-            and 8 others
-note: required by a bound in `debug_printf_assert_is_vector`
-   --> $SPIRV_STD_SRC/lib.rs:141:8
-    |
-139 | pub fn debug_printf_assert_is_vector<
-    |        ----------------------------- required by a bound in this function
-140 |     TY: crate::scalar::Scalar,
-141 |     V: crate::vector::Vector<TY, SIZE>,
-    |        ^^^^^^^^^^^^^^^^^^^^^^^^^^^^^^^ required by this bound in `debug_printf_assert_is_vector`
-    = note: this error originates in the macro `debug_printf` (in Nightly builds, run with -Z macro-backtrace for more info)
-
-error[E0308]: mismatched types
-   --> $DIR/debug_printf_type_checking.rs:24:29
-    |
- 24 |         debug_printf!("%f", Vec2::splat(33.3));
-    |         --------------------^^^^^^^^^^^^^^^^^-
-    |         |                   |
-    |         |                   expected `f32`, found `Vec2`
-    |         arguments to this function are incorrect
-    |
-help: the return type of this call is `Vec2` due to the type of the argument passed
-   --> $DIR/debug_printf_type_checking.rs:24:9
-    |
- 24 |         debug_printf!("%f", Vec2::splat(33.3));
-    |         ^^^^^^^^^^^^^^^^^^^^-----------------^
-    |                             |
-    |                             this argument influences the return type of `debug_printf_assert_is_type`
-=======
    |
 LL -         debug_printf!("%u", 11.0_f32);
 LL +         debug_printf!("%u", 11u32);
@@ -244,7 +153,6 @@
    |         ^^^^^^^^^^^^^^^^^^^^-----------------^
    |                             |
    |                             this argument influences the return type of `assert_is_type`
->>>>>>> 2232fcb7
 note: function defined here
   --> $SPIRV_STD_SRC/debug_printf.rs:6:8
    |
