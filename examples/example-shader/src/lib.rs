--- conflicted
+++ resolved
@@ -143,12 +143,6 @@
     color.pow(1.0 / (1.2 + (1.2 * sunfade)))
 }
 
-<<<<<<< HEAD
-#[allow(unused_attributes)]
-#[spirv(fragment)]
-pub fn main_fs(input: Input<Vec4>, mut output: Output<Vec4>) {
-    let dir: Vec3 = input.load().truncate();
-=======
 pub fn main_fs_test(screen_pos: Vec2) -> Vec4 {
     // hard-code information because we can't bind buffers at the moment
     let eye_pos = Vec3(0.0, 0.0997, 0.2);
@@ -159,7 +153,6 @@
         z_axis: Vec4(0.0, 99.99999, 199.99998, 999.99994),
         w_axis: Vec4(0.0, -0.14834046, -0.98893654, 0.0),
     };
->>>>>>> fe18434b
 
     let cs_pos = Vec4(screen_pos.0, -screen_pos.1, 1.0, 1.0);
     let ws_pos = {
@@ -201,7 +194,7 @@
 }
 
 #[allow(unused_attributes)]
-#[spirv(entry = "fragment")]
+#[spirv(fragment)]
 pub fn main_fs(input: Input<Vec4>, mut output: Output<Vec4>) {
     let v = input.load();
     let color = fs(Vec2::new(v.0, v.1));
