[package]
name = "wgpu-example-runner"
version = "0.1.0"
authors = ["Embark <opensource@embark-studios.com>"]
edition = "2018"
license = "MIT OR Apache-2.0"

# See rustc_codegen_spirv/Cargo.toml for details on these features
[features]
default = ["use-compiled-tools"]
use-installed-tools = ["spirv-builder/use-installed-tools"]
use-compiled-tools = ["spirv-builder/use-compiled-tools"]

[dependencies]
wgpu = "0.6.0"
futures = { version = "0.3", default-features = false, features = ["std", "executor"] }
winit = { version = "0.22.1", features = ["web-sys"] }
<<<<<<< HEAD
wgpu-example-shader = { path = "../wgpu-example-shader" }
=======

[build-dependencies]
spirv-builder = { path = "../../spirv-builder", default-features = false }
>>>>>>> 96f5f107

[target.'cfg(not(target_arch = "wasm32"))'.dependencies]
wgpu-subscriber = "0.1.0"

[target.'cfg(target_arch = "wasm32")'.dependencies]
web-sys = "=0.3.39"
console_error_panic_hook = "0.1.6"
console_log = "0.2.0"
wasm-bindgen-futures = "0.4.18"<|MERGE_RESOLUTION|>--- conflicted
+++ resolved
@@ -8,20 +8,14 @@
 # See rustc_codegen_spirv/Cargo.toml for details on these features
 [features]
 default = ["use-compiled-tools"]
-use-installed-tools = ["spirv-builder/use-installed-tools"]
-use-compiled-tools = ["spirv-builder/use-compiled-tools"]
+use-installed-tools = ["wgpu-example-shader/use-installed-tools"]
+use-compiled-tools = ["wgpu-example-shader/use-compiled-tools"]
 
 [dependencies]
 wgpu = "0.6.0"
 futures = { version = "0.3", default-features = false, features = ["std", "executor"] }
 winit = { version = "0.22.1", features = ["web-sys"] }
-<<<<<<< HEAD
-wgpu-example-shader = { path = "../wgpu-example-shader" }
-=======
-
-[build-dependencies]
-spirv-builder = { path = "../../spirv-builder", default-features = false }
->>>>>>> 96f5f107
+wgpu-example-shader = { path = "../wgpu-example-shader", default-features = false, features = ["build-spirv"] }
 
 [target.'cfg(not(target_arch = "wasm32"))'.dependencies]
 wgpu-subscriber = "0.1.0"
