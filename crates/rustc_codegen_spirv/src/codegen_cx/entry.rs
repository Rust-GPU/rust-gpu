--- conflicted
+++ resolved
@@ -1,17 +1,11 @@
 use super::CodegenCx;
-use crate::abi::ConvSpirvType;
 use crate::builder_spirv::SpirvValue;
 use crate::spirv_type::SpirvType;
 use crate::symbols::{parse_attrs, Entry, SpirvAttribute};
 use rspirv::dr::Operand;
 use rspirv::spirv::{Decoration, ExecutionModel, FunctionControl, StorageClass, Word};
 use rustc_hir as hir;
-<<<<<<< HEAD
 use rustc_middle::ty::{layout::HasParamEnv, Instance, Ty, TyKind};
-=======
-use rustc_middle::ty::layout::TyAndLayout;
-use rustc_middle::ty::{Instance, Ty};
->>>>>>> dafbbd74
 use rustc_span::Span;
 use rustc_target::abi::{
     call::{ArgAbi, ArgAttribute, ArgAttributes, FnAbi, PassMode},
@@ -79,7 +73,6 @@
             self.shader_entry_stub(
                 self.tcx.def_span(instance.def_id()),
                 entry_func,
-                fn_abi,
                 body.params,
                 &fn_abi.args,
                 name,
@@ -99,13 +92,8 @@
         &self,
         span: Span,
         entry_func: SpirvValue,
-<<<<<<< HEAD
         hir_params: &[hir::Param<'tcx>],
         arg_abis: &[ArgAbi<'tcx, Ty<'tcx>>],
-=======
-        entry_fn_abi: &FnAbi<'tcx, Ty<'tcx>>,
-        hir_params: &[hir::Param<'tcx>],
->>>>>>> dafbbd74
         name: String,
         execution_model: ExecutionModel,
     ) -> Word {
@@ -115,11 +103,11 @@
             arguments: vec![],
         }
         .def(span, self);
-        let entry_func_return_type = match self.lookup_type(entry_func.ty) {
+        let (entry_func_return_type, entry_func_args) = match self.lookup_type(entry_func.ty) {
             SpirvType::Function {
                 return_type,
-                arguments: _,
-            } => return_type,
+                arguments,
+            } => (return_type, arguments),
             other => self.tcx.sess.fatal(&format!(
                 "Invalid entry_stub type: {}",
                 other.debug(entry_func.ty, self)
@@ -127,7 +115,6 @@
         };
         let mut decoration_locations = HashMap::new();
         // Create OpVariables before OpFunction so they're global instead of local vars.
-<<<<<<< HEAD
         let new_spirv = self.emit_global().version().unwrap() > (1, 3);
         let arg_len = arg_abis.len();
         let mut arguments = Vec::with_capacity(arg_len);
@@ -178,22 +165,11 @@
                 }
             }
         }
-=======
-        let arguments = entry_fn_abi
-            .args
-            .iter()
-            .zip(hir_params)
-            .map(|(entry_fn_arg, hir_param)| {
-                self.declare_parameter(entry_fn_arg.layout, hir_param, &mut decoration_locations)
-            })
-            .collect::<Vec<_>>();
->>>>>>> dafbbd74
         let mut emit = self.emit_global();
         let fn_id = emit
             .begin_function(void, None, FunctionControl::NONE, fn_void_void)
             .unwrap();
         emit.begin_block(None).unwrap();
-<<<<<<< HEAD
         // add OpArrayLength, make fat pointer struct, pass that into function
         for (len_idx, ptr_struct_rta_t, len_t) in rta_lens {
             let ptr_struct_rta = emit
@@ -202,17 +178,8 @@
             arguments[len_idx as usize] =
                 emit.array_length(len_t, None, ptr_struct_rta, 0).unwrap();
         }
-        emit.function_call(entry_func_return, None, entry_func.def_cx(self), arguments)
+        emit.function_call(entry_func_return_type, None, entry_func.def_cx(self), arguments)
             .unwrap();
-=======
-        emit.function_call(
-            entry_func_return_type,
-            None,
-            entry_func.def_cx(self),
-            arguments.iter().map(|&(a, _)| a),
-        )
-        .unwrap();
->>>>>>> dafbbd74
         emit.ret().unwrap();
         emit.end_function().unwrap();
         emit.entry_point(execution_model, fn_id, name, interface);
@@ -221,7 +188,6 @@
 
     fn declare_parameter(
         &self,
-<<<<<<< HEAD
         arg: Word,
         hir_param: &hir::Param<'tcx>,
         arg_abi: &ArgAbi<'tcx, Ty<'tcx>>,
@@ -238,27 +204,6 @@
         let variable = self.emit_global().variable(arg, None, storage_class, None);
         let mut spirv_binding =
             self.parse_storage_class_binding(storage_class, arg_abi.layout.ty.kind());
-=======
-        layout: TyAndLayout<'tcx>,
-        hir_param: &hir::Param<'tcx>,
-        decoration_locations: &mut HashMap<StorageClass, u32>,
-    ) -> (Word, StorageClass) {
-        let storage_class = crate::abi::get_storage_class(self, layout).unwrap_or_else(|| {
-            self.tcx.sess.span_fatal(
-                hir_param.span,
-                &format!("invalid entry param type `{}`", layout.ty),
-            );
-        });
-        let mut has_location = matches!(
-            storage_class,
-            StorageClass::Input | StorageClass::Output | StorageClass::UniformConstant
-        );
-        // Note: this *declares* the variable too.
-        let spirv_type = layout.spirv_type(hir_param.span, self);
-        let variable = self
-            .emit_global()
-            .variable(spirv_type, None, storage_class, None);
->>>>>>> dafbbd74
         if let hir::PatKind::Binding(_, _, ident, _) = &hir_param.pat.kind {
             self.emit_global().name(variable, ident.to_string());
         }
