--- conflicted
+++ resolved
@@ -12,15 +12,10 @@
 use rustc_middle::ty::layout::{HasParamEnv, TyAndLayout};
 use rustc_middle::ty::{Instance, Ty, TyKind};
 use rustc_span::Span;
-<<<<<<< HEAD
-use rustc_target::abi::call::{FnAbi, PassMode};
-use rustc_target::abi::{Align, Size};
-=======
 use rustc_target::abi::{
     call::{ArgAbi, ArgAttribute, ArgAttributes, FnAbi, PassMode},
-    LayoutOf, Size,
+    Align, LayoutOf, Size,
 };
->>>>>>> fc8efd45
 use std::collections::HashMap;
 
 impl<'tcx> CodegenCx<'tcx> {
