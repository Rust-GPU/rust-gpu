--- conflicted
+++ resolved
@@ -11,10 +11,6 @@
 spirv-std-types.workspace = true
 spirv-std-macros.workspace = true
 bitflags = "1.2.1"
-<<<<<<< HEAD
-num-traits = { version = "0.2.15", default-features = false, features = ["libm"] }
-glam = { version = ">=0.22, <=0.25", default-features = false, features = ["libm"] }
-=======
 
 [target.'cfg(target_arch = "spirv")'.dependencies]
 num-traits = { workspace = true, features = ["libm"] }
@@ -23,7 +19,6 @@
 [target.'cfg(not(target_arch = "spirv"))'.dependencies]
 num-traits = { workspace = true, default-features = true }
 glam = { workspace = true, default-features = true }
->>>>>>> 9d809517
 
 [features]
 default = []