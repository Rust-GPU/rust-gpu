--- conflicted
+++ resolved
@@ -7,7 +7,6 @@
 //! form a storage class, and unless stated otherwise, storage class-based
 //! restrictions are not restrictions on intermediate objects and their types.
 
-<<<<<<< HEAD
 use core::marker::PhantomData;
 
 /// Graphics uniform blocks and buffer blocks.
@@ -162,9 +161,7 @@
     impl OutputBinding for CompilerInferred {}
     impl<const LOCATION: usize> OutputBinding for super::Location<LOCATION> {}
 }
-=======
 use core::ops::{Deref, DerefMut};
->>>>>>> 25f7c5dc
 
 macro_rules! storage_class {
     ($(#[$($meta:meta)+])* storage_class $name:ident ; $($tt:tt)*) => {
